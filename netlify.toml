--- conflicted
+++ resolved
@@ -115,7 +115,8 @@
   status = 200
   force = true
 
-# Headers are now managed in public/_headers file to avoid conflicts
+# Headers for proper MIME types and caching
+# Note: Some headers are also in public/_headers, but these are kept for compatibility
 
 # Redirect rules for SPA behavior (exclude functions and API routes)  
 [[redirects]]
@@ -123,7 +124,6 @@
   to = "/index.html"
   status = 200
   conditions = {Path = ["!/.netlify/functions/*", "!/api/*"]}
-<<<<<<< HEAD
 
 # Font and image optimizations
 [[headers]]
@@ -193,6 +193,4 @@
 [[headers]]
   for = "/assets/*"
   [headers.values]
-    Cache-Control = "public, max-age=31536000, immutable"
-=======
->>>>>>> 009b0b85
+    Cache-Control = "public, max-age=31536000, immutable"