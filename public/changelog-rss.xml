<?xml version="1.0" encoding="UTF-8" ?>
<rss version="2.0" xmlns:atom="http://www.w3.org/2005/Atom" xmlns:content="http://purl.org/rss/1.0/modules/content/">
  <channel>
    <title>contributor.info Changelog</title>
    <description>All notable changes to contributor.info - the platform for understanding open source repository health and dynamics.</description>
    <link>https://contributor.info/changelog</link>
    <atom:link href="https://contributor.info/changelog-rss.xml" rel="self" type="application/rss+xml" />
    <language>en-us</language>
<<<<<<< HEAD
    <lastBuildDate>Tue, 30 Sep 2025 12:09:46 GMT</lastBuildDate>
=======
    <lastBuildDate>Wed, 01 Oct 2025 05:55:20 GMT</lastBuildDate>
>>>>>>> c81718ce
    <pubDate>Mon, 25 Aug 2025 00:00:00 GMT</pubDate>
    <ttl>1440</ttl>
    <generator>contributor.info RSS Generator</generator>
    <webMaster>team@contributor.info (contributor.info Team)</webMaster>
    <managingEditor>team@contributor.info (contributor.info Team)</managingEditor>
    <atom:link rel="hub" href="https://contributor.info/api/websub/hub" />

    <item>
      <title>Version 2.1.0 - 2025-08-25</title>
      <description>18 new features, 16 bug fixes.</description>
      <content:encoded><![CDATA[<h2>Version 2.1.0</h2>
<p><strong>Released on 2025-08-25</strong></p>
<h3>🚀 Features</h3>
<ul>
<li>Add Continue Agent for code reviews ([#459](https://github.com/bdougie/contributor.info/issues/459)) ([ef6dc05](https://github.com/bdougie/contributor.info/commit/ef6dc05f59a1e9149e5de2c967019b2891b4d0fd)), closes [#458](https://github.com/bdougie/contributor.info/issues/458) [continuedev/continue#7228](https://github.com/continuedev/continue/issues/7228)</li>
<li>Add Continue AI review action with local rules support and sticky comments ([#517](https://github.com/bdougie/contributor.info/issues/517)) ([e016192](https://github.com/bdougie/contributor.info/commit/e0161928104be5ba24a9426404b719f18763346e)), closes [#511](https://github.com/bdougie/contributor.info/issues/511)</li>
<li>Add Supabase avatar caching for PR Contributions chart performance ([#461](https://github.com/bdougie/contributor.info/issues/461)) ([e65cec4](https://github.com/bdougie/contributor.info/commit/e65cec44eac9afff8bfa06a92ccc30fb1083b312))</li>
<li>Add workspace creation and edit UI stories ([#509](https://github.com/bdougie/contributor.info/issues/509)) ([bbf2729](https://github.com/bdougie/contributor.info/commit/bbf2729e3e0ccc1843eda203bdbbccbc5b7ce1f1))</li>
<li>add workspace preview card to homepage ([#506](https://github.com/bdougie/contributor.info/issues/506)) ([8c470d3](https://github.com/bdougie/contributor.info/commit/8c470d34fa36a9c8154feebdff61f0e7ae74f3bb)), closes [/github.com/bdougie/contributor.info/pull/506#issuecomment-3217500518](https://github.com/bdougie//github.com/bdougie/contributor.info/pull/506/issues/issuecomment-3217500518)</li>
<li>comprehensive social elements testing and optimization ([#439](https://github.com/bdougie/contributor.info/issues/439)) ([aa4654d](https://github.com/bdougie/contributor.info/commit/aa4654d65671d2a52f8472cc29d6280d6a179d32))</li>
<li>Enhance E2E testing infrastructure ([#500](https://github.com/bdougie/contributor.info/issues/500)) ([7ceaa04](https://github.com/bdougie/contributor.info/commit/7ceaa044cde39eeb4820ed602f2314c10768b878)), closes [#497](https://github.com/bdougie/contributor.info/issues/497) [#502](https://github.com/bdougie/contributor.info/issues/502)</li>
<li>implement trending repositories page and discovery features ([#516](https://github.com/bdougie/contributor.info/issues/516)) ([7e6e7c9](https://github.com/bdougie/contributor.info/commit/7e6e7c99cdeb915fd2831410bcc8df3993cacf2d))</li>
<li>implement workspace issues capture (Phase 2) ([#519](https://github.com/bdougie/contributor.info/issues/519)) ([cf9e0ff](https://github.com/bdougie/contributor.info/commit/cf9e0ff0840a5d8e52781f05c0e7e5fc10649cf0)), closes [#457](https://github.com/bdougie/contributor.info/issues/457) [#508](https://github.com/bdougie/contributor.info/issues/508)</li>
<li>Manual backfill integration with gh-datapipe API ([#456](https://github.com/bdougie/contributor.info/issues/456)) ([a2ca9f3](https://github.com/bdougie/contributor.info/commit/a2ca9f3eeec006eec13db84aad38d9e4e9c75e48))</li>
<li>Migrate long-running functions to Supabase Edge Functions ([#467](https://github.com/bdougie/contributor.info/issues/467)) ([3d41905](https://github.com/bdougie/contributor.info/commit/3d41905e6acf4815d85a181e76a1c421028d50db)), closes [#457](https://github.com/bdougie/contributor.info/issues/457)</li>
<li>Phase 3 - Aggressive caching &amp; service worker enhancements ([#477](https://github.com/bdougie/contributor.info/issues/477)) ([ca3cb13](https://github.com/bdougie/contributor.info/commit/ca3cb135a4cb7f32c2aedf950555be3c85373dd5)), closes [#466](https://github.com/bdougie/contributor.info/issues/466)</li>
<li>Phase 3 - Testing &amp; Quality Infrastructure for Design System ([#496](https://github.com/bdougie/contributor.info/issues/496)) ([8eb3056](https://github.com/bdougie/contributor.info/commit/8eb30565e750e4d134faa5536ac7437ed2a9aad8)), closes [#493](https://github.com/bdougie/contributor.info/issues/493) [#493](https://github.com/bdougie/contributor.info/issues/493)</li>
<li>Replace PageSpeed Insights with lazy-loaded PostHog for Web Vitals ([#490](https://github.com/bdougie/contributor.info/issues/490)) ([e8dd602](https://github.com/bdougie/contributor.info/commit/e8dd60260329d14900420287226e3190a0088056)), closes [#311](https://github.com/bdougie/contributor.info/issues/311)</li>
<li>Smart Throttling System for Improved First-Visit Experience ([#452](https://github.com/bdougie/contributor.info/issues/452)) ([0121de7](https://github.com/bdougie/contributor.info/commit/0121de7d27395fc7630d60d9ab006d1ef5e00813))</li>
<li>Workspace Dashboard UI Components (Storybook Implementation) ([#504](https://github.com/bdougie/contributor.info/issues/504)) ([739b8a0](https://github.com/bdougie/contributor.info/commit/739b8a038278f1ed1e6d14019be54453e5cae926)), closes [#394](https://github.com/bdougie/contributor.info/issues/394) [Title...#123](https://github.com/bdougie/Title.../issues/123)</li>
<li>workspace data fetching infrastructure (Phase 1) ([#518](https://github.com/bdougie/contributor.info/issues/518)) ([15a8c0b](https://github.com/bdougie/contributor.info/commit/15a8c0bc33703f8b80659cf13eaf1def1b4ce9b8)), closes [#508](https://github.com/bdougie/contributor.info/issues/508)</li>
<li>Workspace UI and repository management with tier limits ([#510](https://github.com/bdougie/contributor.info/issues/510)) ([8112d54](https://github.com/bdougie/contributor.info/commit/8112d54643cf0f0614f45332eaeaab0f75149a64)), closes [#509](https://github.com/bdougie/contributor.info/issues/509)</li>
</ul>
<h3>🐛 Bug Fixes</h3>
<ul>
<li>Add triage workflow for issue assignment ([31f2413](https://github.com/bdougie/contributor.info/commit/31f2413f07acbaff92b82d7ec1f34f801876c4a2))</li>
<li>add validation for undefined repositoryId in Inngest functions ([#430](https://github.com/bdougie/contributor.info/issues/430)) ([ba36f39](https://github.com/bdougie/contributor.info/commit/ba36f39b0489a86f6fed07cc8faba964419f8148))</li>
<li>comment continue-review.yml ([b09466b](https://github.com/bdougie/contributor.info/commit/b09466b14fd0672b8a44adb08935009fc6b07821))</li>
<li>Enable reviewer suggestions in webhook comments ([#441](https://github.com/bdougie/contributor.info/issues/441)) ([af24f9f](https://github.com/bdougie/contributor.info/commit/af24f9fb5c09499e81427d7b89fb200fc818132d)), closes [#221](https://github.com/bdougie/contributor.info/issues/221)</li>
<li>exclude Netlify functions from TypeScript build compilation ([a83320a](https://github.com/bdougie/contributor.info/commit/a83320a9b021101f9dc5aa699ddafdde543f4182))</li>
<li>implement user profile support with circular avatars ([#514](https://github.com/bdougie/contributor.info/issues/514)) ([2c754e3](https://github.com/bdougie/contributor.info/commit/2c754e380c97a494848f1a91a4da490c8d65f756))</li>
<li>make request boxes mobile-friendly ([#433](https://github.com/bdougie/contributor.info/issues/433)) ([#435](https://github.com/bdougie/contributor.info/issues/435)) ([88752a1](https://github.com/bdougie/contributor.info/commit/88752a1695a03c91478871aa5fd9c0c1a14243b8))</li>
<li>mobile responsiveness issues for distribution charts ([#434](https://github.com/bdougie/contributor.info/issues/434)) ([08ff6e6](https://github.com/bdougie/contributor.info/commit/08ff6e6deef4f7f9a391d1c03e2c7743f4d50f0d)), closes [#431](https://github.com/bdougie/contributor.info/issues/431) [#431](https://github.com/bdougie/contributor.info/issues/431)</li>
<li>**mobile:** improve workspace table mobile responsiveness ([#515](https://github.com/bdougie/contributor.info/issues/515)) ([4dc1c1d](https://github.com/bdougie/contributor.info/commit/4dc1c1de0495fc3f337a76dcb3edb9787e571ba4))</li>
<li>Production CSP violations and environment errors ([#491](https://github.com/bdougie/contributor.info/issues/491)) ([56ef2ab](https://github.com/bdougie/contributor.info/commit/56ef2ab9b3674e278cb0a7fc32c354f595b63a29)), closes [#475](https://github.com/bdougie/contributor.info/issues/475)</li>
<li>reduce repository sync cooldown to 1 hour for timely data updates ([#432](https://github.com/bdougie/contributor.info/issues/432)) ([457afe8](https://github.com/bdougie/contributor.info/commit/457afe854968e610c93e9dbf3d861b56f419798b))</li>
<li>Replace GitHub identicons with Avatar API to resolve CORS errors ([#480](https://github.com/bdougie/contributor.info/issues/480)) ([94c9242](https://github.com/bdougie/contributor.info/commit/94c92429eaf2a9f6c0cf90fa21f89f8ac9fefc49)), closes [#470](https://github.com/bdougie/contributor.info/issues/470)</li>
<li>resolve top 404 errors with webhook redirects and route fixes ([#460](https://github.com/bdougie/contributor.info/issues/460)) ([07e3c6f](https://github.com/bdougie/contributor.info/commit/07e3c6fdbeacd23fd8147bf072304a2a6a578bf9)), closes [#454](https://github.com/bdougie/contributor.info/issues/454)</li>
<li>uncomment continue-review.yml ([c20936f](https://github.com/bdougie/contributor.info/commit/c20936fed2a76cd5bfd58b0d947a2957e988026b))</li>
<li>update package-lock.json dependency versions ([#438](https://github.com/bdougie/contributor.info/issues/438)) ([cc657f7](https://github.com/bdougie/contributor.info/commit/cc657f7f7760b6bf7b60eefd19be066db8ccbaf3))</li>
<li>extract repository sync cooldown into shared constant ([6fa9c29](https://github.com/bdougie/contributor.info/commit/6fa9c29e2522d8266d2d4eea198128dfd97385e4))</li>
</ul>
<p><a href="https://github.com/bdougie/contributor.info/compare/v2.0.0...v2.1.0">View full release notes on GitHub</a></p>
]]></content:encoded>
      <link>https://github.com/bdougie/contributor.info/compare/v2.0.0...v2.1.0</link>
      <guid isPermaLink="true">https://contributor.info/changelog#version-2-1-0</guid>
      <pubDate>Mon, 25 Aug 2025 00:00:00 GMT</pubDate>
      <author>team@contributor.info (contributor.info Team)</author>
      <category>Release</category>
      <category>Features</category>
      <category>Bug Fixes</category>
    </item>
    <item>
      <title>Version 2.0.0 - 2025-08-12</title>
      <description>37 new features, 34 bug fixes, 4 performance improvements.</description>
      <content:encoded><![CDATA[<h2>Version 2.0.0</h2>
<p><strong>Released on 2025-08-12</strong></p>
<h3>🚀 Features</h3>
<ul>
<li>Add comprehensive analytics dashboard to /admin and consolidate admin features ([#412](https://github.com/bdougie/contributor.info/issues/412)) ([8958bed](https://github.com/bdougie/contributor.info/commit/8958bed3fb723d1f3e68e3e1d5beeeb1c426eef9)), closes [#409](https://github.com/bdougie/contributor.info/issues/409)</li>
<li>add comprehensive bundle analysis tools and reports ([#365](https://github.com/bdougie/contributor.info/issues/365)) ([9ad8556](https://github.com/bdougie/contributor.info/commit/9ad8556f040e6e80624bd6539ef46b3fe8589a4c))</li>
<li>Add comprehensive integration tests for progressive data loading ([#335](https://github.com/bdougie/contributor.info/issues/335)) ([cd51631](https://github.com/bdougie/contributor.info/commit/cd5163125c503366c63b3e74f0477afbe34a116b))</li>
<li>Add comprehensive test coverage for progressive data loading hooks ([#318](https://github.com/bdougie/contributor.info/issues/318)) ([fad75cb](https://github.com/bdougie/contributor.info/commit/fad75cb14bb73ae631014664b55a9417979bdbcf)), closes [#285](https://github.com/bdougie/contributor.info/issues/285)</li>
<li>Add dynamic XML sitemap generation with priority scores ([#313](https://github.com/bdougie/contributor.info/issues/313)) ([dadeb37](https://github.com/bdougie/contributor.info/commit/dadeb37e4670a1ffd0e8daf41ff989303fd8185f)), closes [#277](https://github.com/bdougie/contributor.info/issues/277)</li>
<li>add FAQ sections to project pages ([#331](https://github.com/bdougie/contributor.info/issues/331)) ([181ae84](https://github.com/bdougie/contributor.info/commit/181ae842240de305731e526a28d7a4bc0d2212e6)), closes [#270](https://github.com/bdougie/contributor.info/issues/270) [#5747](https://github.com/bdougie/contributor.info/issues/5747) [#5747](https://github.com/bdougie/contributor.info/issues/5747) [#5747](https://github.com/bdougie/contributor.info/issues/5747)</li>
<li>Add GitHub Actions similarity service  ([#344](https://github.com/bdougie/contributor.info/issues/344)) ([1949583](https://github.com/bdougie/contributor.info/commit/1949583e0098f9c5c0437fc3501d6420cb702622)), closes [#342](https://github.com/bdougie/contributor.info/issues/342)</li>
<li>add more liberal webhook handling for issues and PRs ([3bc787e](https://github.com/bdougie/contributor.info/commit/3bc787e211bbb2f4ad359b4da6764c462a0d3ce7))</li>
<li>Add organization page with top repositories ([#307](https://github.com/bdougie/contributor.info/issues/307)) ([dde8696](https://github.com/bdougie/contributor.info/commit/dde8696d357d031e577a6ed496cf86672fa786c6))</li>
<li>Add similarity comments to PR opened events ([#308](https://github.com/bdougie/contributor.info/issues/308)) ([8002426](https://github.com/bdougie/contributor.info/commit/8002426743230bb08731134d80b7b467c3a12a33)), closes [#262](https://github.com/bdougie/contributor.info/issues/262)</li>
<li>add uPlot base wrapper component (Chart Migration Step 1) ([#378](https://github.com/bdougie/contributor.info/issues/378)) ([904c8a5](https://github.com/bdougie/contributor.info/commit/904c8a564bae5003f94a63bdce77841ba685e8a1)), closes [#359](https://github.com/bdougie/contributor.info/issues/359) [#370](https://github.com/bdougie/contributor.info/issues/370)</li>
<li>automated tracked repository updates, database docs, and chart improvements ([#380](https://github.com/bdougie/contributor.info/issues/380)) ([8b3f0eb](https://github.com/bdougie/contributor.info/commit/8b3f0ebbcaa12dc89053f12917c946e93cdc9a15)), closes [#371](https://github.com/bdougie/contributor.info/issues/371)</li>
<li>complete Phase 5 test suite validation and cleanup ([#298](https://github.com/bdougie/contributor.info/issues/298)) ([#348](https://github.com/bdougie/contributor.info/issues/348)) ([af6f168](https://github.com/bdougie/contributor.info/commit/af6f168d59a9c56eff3381ec5c3015830ccc641d))</li>
<li>configure AI crawler access with robots.txt and llms.txt ([#280](https://github.com/bdougie/contributor.info/issues/280)) ([fca7763](https://github.com/bdougie/contributor.info/commit/fca776317917c40f5f63265cd07b05b740d3342f)), closes [#268](https://github.com/bdougie/contributor.info/issues/268)</li>
<li>Core Web Vitals monitoring and validation (Phase 3) ([#310](https://github.com/bdougie/contributor.info/issues/310)) ([806bf7d](https://github.com/bdougie/contributor.info/commit/806bf7d971cccaaf42c4014ae9eb5141aa009040)), closes [#283](https://github.com/bdougie/contributor.info/issues/283) [#266](https://github.com/bdougie/contributor.info/issues/266) [#283](https://github.com/bdougie/contributor.info/issues/283) [#283](https://github.com/bdougie/contributor.info/issues/283)</li>
<li>create bulletproof tests without mocks for UI components ([#345](https://github.com/bdougie/contributor.info/issues/345)) ([ee0d2ef](https://github.com/bdougie/contributor.info/commit/ee0d2efbab026eaef363b34da8ce813f2854ebae))</li>
<li>enhance treemap with language-based PR visualization and interactive navigation ([#384](https://github.com/bdougie/contributor.info/issues/384)) ([973dc2b](https://github.com/bdougie/contributor.info/commit/973dc2b44d5caeaf6109e3d5e0977786dbc291e8)), closes [#372](https://github.com/bdougie/contributor.info/issues/372)</li>
<li>implement Chart Migration Step 2 - Core Chart Components ([#379](https://github.com/bdougie/contributor.info/issues/379)) ([1c6c211](https://github.com/bdougie/contributor.info/commit/1c6c2117bd3a104554fc0e5787739ea714237164)), closes [#371](https://github.com/bdougie/contributor.info/issues/371)</li>
<li>implement comprehensive error boundaries for data loading failures ([#320](https://github.com/bdougie/contributor.info/issues/320)) ([d3a95bb](https://github.com/bdougie/contributor.info/commit/d3a95bbe42b8b23bc06372911b8fd8aaeca6250d)), closes [#318](https://github.com/bdougie/contributor.info/issues/318) [#286](https://github.com/bdougie/contributor.info/issues/286)</li>
<li>implement content freshness signals for improved LLM citations ([#389](https://github.com/bdougie/contributor.info/issues/389)) ([65e6276](https://github.com/bdougie/contributor.info/commit/65e62763cfb1fffe73279b3ca35baa64243366ab)), closes [#273](https://github.com/bdougie/contributor.info/issues/273) [#273](https://github.com/bdougie/contributor.info/issues/273)</li>
<li>implement Core Web Vitals optimizations ([#284](https://github.com/bdougie/contributor.info/issues/284)) ([9c6e5e2](https://github.com/bdougie/contributor.info/commit/9c6e5e20836f070902f6d7becc069670b373d649))</li>
<li>Implement Core Web Vitals performance optimizations ([#309](https://github.com/bdougie/contributor.info/issues/309)) ([27b93bc](https://github.com/bdougie/contributor.info/commit/27b93bcee2806497560192283515d778dcccd931)), closes [#266](https://github.com/bdougie/contributor.info/issues/266) [#235](https://github.com/bdougie/contributor.info/issues/235)</li>
<li>implement data loading optimizations phase 2 ([#282](https://github.com/bdougie/contributor.info/issues/282)) ([#290](https://github.com/bdougie/contributor.info/issues/290)) ([becb7ec](https://github.com/bdougie/contributor.info/commit/becb7ec6ae50caace35982b416a4cef293091e5e))</li>
<li>implement embeddable widgets and citation system ([#324](https://github.com/bdougie/contributor.info/issues/324)) ([671af82](https://github.com/bdougie/contributor.info/commit/671af8246f8a0bda06c91822e12dbe0f6dfd1035)), closes [#322](https://github.com/bdougie/contributor.info/issues/322) [#322](https://github.com/bdougie/contributor.info/issues/322)</li>
<li>implement mobile breadcrumb navigation with sticky positioning ([#322](https://github.com/bdougie/contributor.info/issues/322)) ([009b0b8](https://github.com/bdougie/contributor.info/commit/009b0b852679f433951a8f9d5c00ded259a53b94)), closes [#319](https://github.com/bdougie/contributor.info/issues/319)</li>
<li>implement offline mode support ([#366](https://github.com/bdougie/contributor.info/issues/366)) ([913b1ff](https://github.com/bdougie/contributor.info/commit/913b1ffe09003555bed3b614a9bec8e214d9703e)), closes [#300](https://github.com/bdougie/contributor.info/issues/300) [#356](https://github.com/bdougie/contributor.info/issues/356)</li>
<li>implement Phase 4 integration tests for complex features ([#346](https://github.com/bdougie/contributor.info/issues/346)) ([10c3b1c](https://github.com/bdougie/contributor.info/commit/10c3b1c2a742a52934b9317ac5d0e06ac77a33a2)), closes [#297](https://github.com/bdougie/contributor.info/issues/297)</li>
<li>implement request deduplication for concurrent data fetches ([#325](https://github.com/bdougie/contributor.info/issues/325)) ([f34aea9](https://github.com/bdougie/contributor.info/commit/f34aea99b786ce1dc288880a143616cccbd4decc)), closes [#287](https://github.com/bdougie/contributor.info/issues/287)</li>
<li>implement retry logic with exponential backoff for failed requests ([#334](https://github.com/bdougie/contributor.info/issues/334)) ([8420740](https://github.com/bdougie/contributor.info/commit/84207407ef5b8adf604cc8a88898dd9f63813697)), closes [#288](https://github.com/bdougie/contributor.info/issues/288)</li>
<li>implement semantic HTML structure for better LLM comprehension ([#315](https://github.com/bdougie/contributor.info/issues/315)) ([9a066be](https://github.com/bdougie/contributor.info/commit/9a066be0884a0d0e0390f8cf0422b48301955e03)), closes [#269](https://github.com/bdougie/contributor.info/issues/269)</li>
<li>implement WebP image optimization with fallbacks ([#323](https://github.com/bdougie/contributor.info/issues/323)) ([4395740](https://github.com/bdougie/contributor.info/commit/439574051f37dae3504d4ce76c52ee0bc0cb3968))</li>
<li>improve light mode contrast and make insights sidebar black ([#410](https://github.com/bdougie/contributor.info/issues/410)) ([5e184c6](https://github.com/bdougie/contributor.info/commit/5e184c677caa2ad2f32f80a2da7adc14e6ac4010)), closes [#F8F9](https://github.com/bdougie/contributor.info/issues/F8F9) [#F8F9](https://github.com/bdougie/contributor.info/issues/F8F9) [#F1F3F5](https://github.com/bdougie/contributor.info/issues/F1F3F5)</li>
<li>LLM citation tracking system &amp; web vitals fix ([#332](https://github.com/bdougie/contributor.info/issues/332)) ([31617da](https://github.com/bdougie/contributor.info/commit/31617da5a909c37809b4600f20069bc609cbdd80)), closes [#328](https://github.com/bdougie/contributor.info/issues/328) [#275](https://github.com/bdougie/contributor.info/issues/275)</li>
<li>migrate distribution charts to uPlot ([#373](https://github.com/bdougie/contributor.info/issues/373)) ([#382](https://github.com/bdougie/contributor.info/issues/382)) ([4118a61](https://github.com/bdougie/contributor.info/commit/4118a6159308b26ebcba0cee60adb8e4c803f8f8))</li>
<li>migrate GitHub webhook handler from Netlify to Fly.io ([#424](https://github.com/bdougie/contributor.info/issues/424)) ([c535034](https://github.com/bdougie/contributor.info/commit/c535034918926120155c3d268e064b98142b3adb)), closes [#423](https://github.com/bdougie/contributor.info/issues/423) [#411](https://github.com/bdougie/contributor.info/issues/411)</li>
<li>migrate social cards from Netlify to Fly.io ([#423](https://github.com/bdougie/contributor.info/issues/423)) ([ce1b3aa](https://github.com/bdougie/contributor.info/commit/ce1b3aa12b4581f9581a6f55e0115841d0cf2c67)), closes [#402](https://github.com/bdougie/contributor.info/issues/402)</li>
<li>optimize 404 page for user retention ([#317](https://github.com/bdougie/contributor.info/issues/317)) ([a6812c5](https://github.com/bdougie/contributor.info/commit/a6812c58648d8084c75f0c8fff37213b7eb57136)), closes [#278](https://github.com/bdougie/contributor.info/issues/278)</li>
</ul>
<h3>🐛 Bug Fixes</h3>
<ul>
<li>Add claude security review &amp; gemini ([#341](https://github.com/bdougie/contributor.info/issues/341)) ([a319a69](https://github.com/bdougie/contributor.info/commit/a319a69b1bac39d519ce837789bc93928685a4a9))</li>
<li>Add comprehensive schema.org markup for contributor.info ([#306](https://github.com/bdougie/contributor.info/issues/306)) ([9a755a4](https://github.com/bdougie/contributor.info/commit/9a755a44e3bf21c2801d49bbdf37154e98ac126a)), closes [#267](https://github.com/bdougie/contributor.info/issues/267)</li>
<li>add proper MIME types and cache headers for JavaScript modules ([236516a](https://github.com/bdougie/contributor.info/commit/236516ab07c587a16f5465af16ba7dff7c1b0ff7))</li>
<li>add repository_id column to comments table ([#425](https://github.com/bdougie/contributor.info/issues/425)) ([12f6e61](https://github.com/bdougie/contributor.info/commit/12f6e613f2836316429bfb89fc4c2119b3cbdb6c))</li>
<li>allow claude npm install ([d62f471](https://github.com/bdougie/contributor.info/commit/d62f4711f35f4ace535de2499d1c7ab5ed24529d))</li>
<li>claude.yml ([#369](https://github.com/bdougie/contributor.info/issues/369)) ([ed17886](https://github.com/bdougie/contributor.info/commit/ed17886e11f3e0976f8208ecef3fc209d250025d))</li>
<li>Core Web Vitals optimizations and CLS fixes ([#285](https://github.com/bdougie/contributor.info/issues/285)) ([#319](https://github.com/bdougie/contributor.info/issues/319)) ([081aa3b](https://github.com/bdougie/contributor.info/commit/081aa3b500a8bd6cc30d1bb7a333f91e1ad5e071))</li>
<li>correct JavaScript MIME types and add performance optimizations ([#415](https://github.com/bdougie/contributor.info/issues/415)) ([cc55b6c](https://github.com/bdougie/contributor.info/commit/cc55b6c3dae12c8a3038471cadfd2f87e2402d27))</li>
<li>critical production deployment and security issues ([#259](https://github.com/bdougie/contributor.info/issues/259)) ([b280736](https://github.com/bdougie/contributor.info/commit/b280736521cfa77066eda4ea3657027e857c8670))</li>
<li>disable service worker to resolve stale cache issues ([3ec3574](https://github.com/bdougie/contributor.info/commit/3ec3574c9b632e190eaa957b9eb7629d4713bcd5))</li>
<li>enable manual major/minor/patch releases in workflow ([#426](https://github.com/bdougie/contributor.info/issues/426)) ([e849f10](https://github.com/bdougie/contributor.info/commit/e849f10640b90086c76620ca519e669a75475110))</li>
<li>enable skipped test for repository confidence zero stars/forks edge case ([#364](https://github.com/bdougie/contributor.info/issues/364)) ([6a25908](https://github.com/bdougie/contributor.info/commit/6a25908895d3fa68fd46d10c452694d9bf35b606)), closes [#338](https://github.com/bdougie/contributor.info/issues/338)</li>
<li>improve Request Priority button visibility in light mode ([#343](https://github.com/bdougie/contributor.info/issues/343)) ([82ba0bb](https://github.com/bdougie/contributor.info/commit/82ba0bb2cfae596adbc6b1666d2539baede730f4))</li>
<li>improve UI responsiveness by removing breadcrumb line and fixing layout ([#305](https://github.com/bdougie/contributor.info/issues/305)) ([98191ea](https://github.com/bdougie/contributor.info/commit/98191ea2d1dc2ca924d567d4294f96c55b20d027))</li>
<li>only handle &apos;labeled&apos; events, not &apos;unlabeled&apos; ([e2a2a8e](https://github.com/bdougie/contributor.info/commit/e2a2a8e65af249df74d597c24dd25ab3794972f8))</li>
<li>release.yml to publish changelog ([e082c87](https://github.com/bdougie/contributor.info/commit/e082c87d81baaa96f530b3f5aeb2310bfd537cdb))</li>
<li>remove SECURITY DEFINER from database views for RLS compliance ([#260](https://github.com/bdougie/contributor.info/issues/260)) ([5d316e9](https://github.com/bdougie/contributor.info/commit/5d316e9260836d241c80b687afdbea9819bd9ca3))</li>
<li>remove unused vite packages causing Netlify build failures ([#413](https://github.com/bdougie/contributor.info/issues/413)) ([c7a3a3a](https://github.com/bdougie/contributor.info/commit/c7a3a3afa73bee090f1808e05aadcf3ad05bb100)), closes [#388](https://github.com/bdougie/contributor.info/issues/388)</li>
<li>remove vite-bundle-analyzer to resolve Netlify build failure ([#385](https://github.com/bdougie/contributor.info/issues/385)) ([583175d](https://github.com/bdougie/contributor.info/commit/583175d9ce34a69d9d13b2f7fc7418c923fff2f0)), closes [#365](https://github.com/bdougie/contributor.info/issues/365) [#365](https://github.com/bdougie/contributor.info/issues/365)</li>
<li>repository tracking with local Inngest development ([#407](https://github.com/bdougie/contributor.info/issues/407)) ([#420](https://github.com/bdougie/contributor.info/issues/420)) ([f7ac446](https://github.com/bdougie/contributor.info/commit/f7ac44679a55dc98795970fb6e0fb0803e27c0e3))</li>
<li>resolve 406 error and implement comprehensive repository sync ([#261](https://github.com/bdougie/contributor.info/issues/261)) ([3bc860a](https://github.com/bdougie/contributor.info/commit/3bc860a53e6869a2fcde4f46a4ba24260aec5c4b))</li>
<li>resolve 406 errors when tracking new repositories ([#377](https://github.com/bdougie/contributor.info/issues/377)) ([81ed7be](https://github.com/bdougie/contributor.info/commit/81ed7be8e9a0a7a12396069f4a3eadf5d8c7635b)), closes [#375](https://github.com/bdougie/contributor.info/issues/375) [#375](https://github.com/bdougie/contributor.info/issues/375)</li>
<li>resolve chunk loading issues from PR [#319](https://github.com/bdougie/contributor.info/issues/319) ([aa8c495](https://github.com/bdougie/contributor.info/commit/aa8c495244dc82e8db4ede25e774b6b434a9a58a))</li>
<li>resolve performance regression and re-enable tree shaking ([#349](https://github.com/bdougie/contributor.info/issues/349)) ([#353](https://github.com/bdougie/contributor.info/issues/353)) ([33d933c](https://github.com/bdougie/contributor.info/commit/33d933cf0e295bbd2677f97d5d3e27a19043192f)), closes [#333](https://github.com/bdougie/contributor.info/issues/333)</li>
<li>resolve React initialization errors by consolidating vendor bundle ([#354](https://github.com/bdougie/contributor.info/issues/354)) ([fe066f0](https://github.com/bdougie/contributor.info/commit/fe066f0d41a3f96cbaf7b97085dd19e8601041db))</li>
<li>resolve test hanging by excluding mock-dependent tests ([#294](https://github.com/bdougie/contributor.info/issues/294)) ([befef78](https://github.com/bdougie/contributor.info/commit/befef78a58d1cea7a96162deda01d732e1a6f870)), closes [#293](https://github.com/bdougie/contributor.info/issues/293) [#299](https://github.com/bdougie/contributor.info/issues/299) [#299](https://github.com/bdougie/contributor.info/issues/299) [#299](https://github.com/bdougie/contributor.info/issues/299) [#299](https://github.com/bdougie/contributor.info/issues/299) [#299](https://github.com/bdougie/contributor.info/issues/299) [#299](https://github.com/bdougie/contributor.info/issues/299) [#299](https://github.com/bdougie/contributor.info/issues/299)</li>
<li>restore data visualization test coverage ([#296](https://github.com/bdougie/contributor.info/issues/296)) ([#347](https://github.com/bdougie/contributor.info/issues/347)) ([8c362fe](https://github.com/bdougie/contributor.info/commit/8c362fe9f7efb1af1c00f02c05a72ec0eecebb9a))</li>
<li>revert broken manual release trigger from PR [#426](https://github.com/bdougie/contributor.info/issues/426) ([#427](https://github.com/bdougie/contributor.info/issues/427)) ([a9eaac9](https://github.com/bdougie/contributor.info/commit/a9eaac94544ab18f0269cf320d052375123186e3))</li>
<li>standardize error handling patterns across Inngest functions ([#422](https://github.com/bdougie/contributor.info/issues/422)) ([5e075f6](https://github.com/bdougie/contributor.info/commit/5e075f6de78ac13beb8cec71e49ba042403e8f8f)), closes [#226](https://github.com/bdougie/contributor.info/issues/226)</li>
<li>Update claude.yml ([b496461](https://github.com/bdougie/contributor.info/commit/b4964617b6a3dc707739ba7e9ec5042897c6885a))</li>
<li>update skeleton loaders to match actual design ([#327](https://github.com/bdougie/contributor.info/issues/327)) ([d0cd962](https://github.com/bdougie/contributor.info/commit/d0cd9624a7060ab19e61bd2944c49805ec9063db))</li>
<li>webhook handler not posting comments - comprehensive fix ([0da8c3e](https://github.com/bdougie/contributor.info/commit/0da8c3e371eddc1cb4716b6e96513f6421cfcdbb))</li>
<li>webhook should use repository info from payload, not database ([#312](https://github.com/bdougie/contributor.info/issues/312)) ([024d388](https://github.com/bdougie/contributor.info/commit/024d38888d6a70e092bad20bede5428eea486992)), closes [#310](https://github.com/bdougie/contributor.info/issues/310)</li>
<li>widget xss vulnerability ([#329](https://github.com/bdougie/contributor.info/issues/329)) ([9e12054](https://github.com/bdougie/contributor.info/commit/9e120549ea7e234b0ecb7d50fa98b523ebe7c846)), closes [#322](https://github.com/bdougie/contributor.info/issues/322) [#322](https://github.com/bdougie/contributor.info/issues/322)</li>
</ul>
<h3>⚡ Performance Improvements</h3>
<ul>
<li>add HTTP/2 Server Push and font optimization for Core Web Vitals ([#417](https://github.com/bdougie/contributor.info/issues/417)) ([1182ff4](https://github.com/bdougie/contributor.info/commit/1182ff4d36957ecceb492122b8cc1009092bc6ac))</li>
<li>improve FCP and LCP % through mild code splitting ([#416](https://github.com/bdougie/contributor.info/issues/416)) ([12ab333](https://github.com/bdougie/contributor.info/commit/12ab3333552cd3c604f26ecfc2fdc0d84df04cca)), closes [#20202](https://github.com/bdougie/contributor.info/issues/20202)</li>
<li>Replace automatic discovery with explicit user-controlled tracking ([#405](https://github.com/bdougie/contributor.info/issues/405)) ([187a7fd](https://github.com/bdougie/contributor.info/commit/187a7fd4d022116d82507d9e39525a5fb4751bc5)), closes [#403](https://github.com/bdougie/contributor.info/issues/403) [#403](https://github.com/bdougie/contributor.info/issues/403) [#404](https://github.com/bdougie/contributor.info/issues/404)</li>
<li>Update sitemap workflow for deprecated ping endpoints ([#316](https://github.com/bdougie/contributor.info/issues/316)) ([c43456d](https://github.com/bdougie/contributor.info/commit/c43456d9554822f601fbf0b98656b10029970d78))</li>
</ul>
<p><a href="https://github.com/bdougie/contributor.info/compare/v1.11.0...v2.0.0">View full release notes on GitHub</a></p>
]]></content:encoded>
      <link>https://github.com/bdougie/contributor.info/compare/v1.11.0...v2.0.0</link>
      <guid isPermaLink="true">https://contributor.info/changelog#version-2-0-0</guid>
      <pubDate>Tue, 12 Aug 2025 00:00:00 GMT</pubDate>
      <author>team@contributor.info (contributor.info Team)</author>
      <category>Release</category>
      <category>Features</category>
      <category>Bug Fixes</category>
    </item>
    <item>
      <title>Version 1.11.0 - 2025-08-05</title>
      <description>10 new features, 17 bug fixes.</description>
      <content:encoded><![CDATA[<h2>Version 1.11.0</h2>
<p><strong>Released on 2025-08-05</strong></p>
<h3>🚀 Features</h3>
<ul>
<li>add .issues command for semantic PR context analysis ([#214](https://github.com/bdougie/contributor.info/issues/214)) ([d58d989](https://github.com/bdougie/contributor.info/commit/d58d9894148a7cfa5f3fb173b14c9a72d5002b9e))</li>
<li>add pr-review-responder agent and update prime command ([b7ad789](https://github.com/bdougie/contributor.info/commit/b7ad78953387f7f51228ce45317f181a25330b91))</li>
<li>AI-powered issue similarity detection with free MiniLM embeddings ([#216](https://github.com/bdougie/contributor.info/issues/216)) ([5846248](https://github.com/bdougie/contributor.info/commit/5846248c019b18e8fa94ec25685fa7750c6819bc))</li>
<li>complete PR reviewer suggestions implementation ([#221](https://github.com/bdougie/contributor.info/issues/221)) ([df528b1](https://github.com/bdougie/contributor.info/commit/df528b1021d21db15f0b417bb3d02f5dbe7eba65))</li>
<li>enable pytorch repository progressive backfill ([#251](https://github.com/bdougie/contributor.info/issues/251)) ([e763471](https://github.com/bdougie/contributor.info/commit/e76347106d5ad3ca10e69217a38377dd49f11d83))</li>
<li>enhance bulk-add-repos with progressive backfill support ([#258](https://github.com/bdougie/contributor.info/issues/258)) ([4d48066](https://github.com/bdougie/contributor.info/commit/4d48066958b49b234019fa2ee1b9260fb3e7ac07))</li>
<li>implement app stats reviewer suggestions based on CODEOWNERS ([#220](https://github.com/bdougie/contributor.info/issues/220)) ([c27bf3c](https://github.com/bdougie/contributor.info/commit/c27bf3c3aba6eded97101968c2821316d6182b79)), closes [#219](https://github.com/bdougie/contributor.info/issues/219)</li>
<li>implement contributor.info GitHub App for PR insights ([#212](https://github.com/bdougie/contributor.info/issues/212)) ([d808d5e](https://github.com/bdougie/contributor.info/commit/d808d5ebf2aa20c1537ef8a78856ac1ec32f7f18))</li>
<li>implement GitHub Actions migration with progressive backfill ([eb55431](https://github.com/bdougie/contributor.info/commit/eb554319cc13539e9070dbb15219e762f962a2d2))</li>
<li>implement PR tier labeling system with comment-based prioritization ([#215](https://github.com/bdougie/contributor.info/issues/215)) ([c5b0c7f](https://github.com/bdougie/contributor.info/commit/c5b0c7f68920bc477cafdd7c16d0b332cf139e6d))</li>
</ul>
<h3>🐛 Bug Fixes</h3>
<ul>
<li>add missing author_id column to reviews table ([#242](https://github.com/bdougie/contributor.info/issues/242)) ([2504d6c](https://github.com/bdougie/contributor.info/commit/2504d6c69158bda2ec020d5c5e931a4f00d3b337))</li>
<li>add user notifications for untracked repository searches ([#239](https://github.com/bdougie/contributor.info/issues/239)) ([3e0d3a7](https://github.com/bdougie/contributor.info/commit/3e0d3a74fd7fd38ac07b7a0b9769eba025b9696d)), closes [#222](https://github.com/bdougie/contributor.info/issues/222) [#222](https://github.com/bdougie/contributor.info/issues/222)</li>
<li>Delete scripts/tier-100.sh ([116d43f](https://github.com/bdougie/contributor.info/commit/116d43ff5fee2dabfbbf2b56932953cff7e6cc07))</li>
<li>improve error handling and logging in inngest capture functions ([#225](https://github.com/bdougie/contributor.info/issues/225)) ([eaecc82](https://github.com/bdougie/contributor.info/commit/eaecc82efd5a559a91402f9220e05d2d16491b96))</li>
<li>inngest handler export ([#241](https://github.com/bdougie/contributor.info/issues/241)) ([bc1d967](https://github.com/bdougie/contributor.info/commit/bc1d96791305fe6196094a9e8fdeb10dfdff4dac)), closes [#223](https://github.com/bdougie/contributor.info/issues/223) [#223](https://github.com/bdougie/contributor.info/issues/223)</li>
<li>missing reviews and comments in feed ([#238](https://github.com/bdougie/contributor.info/issues/238)) ([05c2818](https://github.com/bdougie/contributor.info/commit/05c2818bc0fff48274c8d470a986aca7052bc486))</li>
<li>progressive backfill error handling and consecutive error checking ([#256](https://github.com/bdougie/contributor.info/issues/256)) ([a9f328a](https://github.com/bdougie/contributor.info/commit/a9f328aeff1d808c0c65b3125d491f674db6513a))</li>
<li>progressive backfill workflow issues for large repositories ([#254](https://github.com/bdougie/contributor.info/issues/254)) ([e56cdd1](https://github.com/bdougie/contributor.info/commit/e56cdd1e64bef23723566540fc893bb469eb69a0)), closes [#251](https://github.com/bdougie/contributor.info/issues/251)</li>
<li>progressive backfill workflow issues for large repositories ([#254](https://github.com/bdougie/contributor.info/issues/254)) ([#255](https://github.com/bdougie/contributor.info/issues/255)) ([08be29b](https://github.com/bdougie/contributor.info/commit/08be29b034bb55b64c17190a0641a5b5cfdb2de7))</li>
<li>properly export handler in inngest-prod.js for Netlify Functions ([57658bc](https://github.com/bdougie/contributor.info/commit/57658bc23b214e9de61528956ebc8a24e7bbee29))</li>
<li>pytorch data errors ([#240](https://github.com/bdougie/contributor.info/issues/240)) ([bdc0631](https://github.com/bdougie/contributor.info/commit/bdc06317e5af00089d46884e16ad4af63528e59f))</li>
<li>remove non-existent pull_request_number column references ([#244](https://github.com/bdougie/contributor.info/issues/244)) ([239c39a](https://github.com/bdougie/contributor.info/commit/239c39ad7d49140af1c236b51d1461acf6b78e6a))</li>
<li>repository not found error for new large repos ([#245](https://github.com/bdougie/contributor.info/issues/245)) ([9f8de66](https://github.com/bdougie/contributor.info/commit/9f8de66a1ed5980b578365976517636bd68bbe5f))</li>
<li>resolve inngest-prod handler export issue ([aed088e](https://github.com/bdougie/contributor.info/commit/aed088e12a4b2845415219f7e3cfd89de28db407))</li>
<li>resolve PR activity update workflow failures ([#232](https://github.com/bdougie/contributor.info/issues/232)) ([9efe5d9](https://github.com/bdougie/contributor.info/commit/9efe5d95653246f058c5ec19b6d74f07220a16ad))</li>
<li>update data loading UX to direct users to GitHub discussions ([#257](https://github.com/bdougie/contributor.info/issues/257)) ([55215b0](https://github.com/bdougie/contributor.info/commit/55215b090345c2246f97d9f13b885d6a37a9e818))</li>
<li>update script paths after folder reorganization ([#252](https://github.com/bdougie/contributor.info/issues/252)) ([1d4f524](https://github.com/bdougie/contributor.info/commit/1d4f52469bc63a25e3de7b91765582d4c9a3d381)), closes [#251](https://github.com/bdougie/contributor.info/issues/251)</li>
</ul>
<p><a href="https://github.com/bdougie/contributor.info/compare/v1.10.0...v1.11.0">View full release notes on GitHub</a></p>
]]></content:encoded>
      <link>https://github.com/bdougie/contributor.info/compare/v1.10.0...v1.11.0</link>
      <guid isPermaLink="true">https://contributor.info/changelog#version-1-11-0</guid>
      <pubDate>Tue, 05 Aug 2025 00:00:00 GMT</pubDate>
      <author>team@contributor.info (contributor.info Team)</author>
      <category>Release</category>
      <category>Features</category>
      <category>Bug Fixes</category>
    </item>
    <item>
      <title>Version 1.10.0 - 2025-07-14</title>
      <description>7 new features, 17 bug fixes, 1 performance improvements.</description>
      <content:encoded><![CDATA[<h2>Version 1.10.0</h2>
<p><strong>Released on 2025-07-14</strong></p>
<h3>🚀 Features</h3>
<ul>
<li>add PRD for smart data fetching with repository size classification ([#199](https://github.com/bdougie/contributor.info/issues/199)) ([96f50ab](https://github.com/bdougie/contributor.info/commit/96f50ab5dcfac5f41792cabacb9d1672ca3d970d))</li>
<li>complete Phase 5 UX enhancements with inline repository metadata ([#205](https://github.com/bdougie/contributor.info/issues/205)) ([f25675a](https://github.com/bdougie/contributor.info/commit/f25675a7f2f34703ffc83e100cd59095b5304e78))</li>
<li>complete Phase 6 example repository updates ([#207](https://github.com/bdougie/contributor.info/issues/207)) ([615ed7a](https://github.com/bdougie/contributor.info/commit/615ed7a582a6c0bdaea8754de44e57afff83ad6b)), closes [#206](https://github.com/bdougie/contributor.info/issues/206)</li>
<li>implement Phase 3 smart data fetching strategy ([#202](https://github.com/bdougie/contributor.info/issues/202)) ([4efe0b4](https://github.com/bdougie/contributor.info/commit/4efe0b47048191bdbd4d33d527cc87c0a956f82d))</li>
<li>implement Phase 4 background capture optimization ([#203](https://github.com/bdougie/contributor.info/issues/203)) ([21b341b](https://github.com/bdougie/contributor.info/commit/21b341b3f61d20fdf5181b25213d8547de2595dc))</li>
<li>implement repository size classification system ([#201](https://github.com/bdougie/contributor.info/issues/201)) ([972d2eb](https://github.com/bdougie/contributor.info/commit/972d2eb73734bb45e2944e9ca3a632a4f6e6d233))</li>
<li>Resend Welcome Email ([#194](https://github.com/bdougie/contributor.info/issues/194)) ([3d8e1e4](https://github.com/bdougie/contributor.info/commit/3d8e1e40868c32c08fef16e727ced1a1bc6abcc9))</li>
</ul>
<h3>🐛 Bug Fixes</h3>
<ul>
<li>add GitHub Actions error debugging tools and documentation  ([#198](https://github.com/bdougie/contributor.info/issues/198)) ([01fba79](https://github.com/bdougie/contributor.info/commit/01fba79ae3b9da36901e302433d381db9e644125))</li>
<li>build ([b1eec1b](https://github.com/bdougie/contributor.info/commit/b1eec1b050155714f3c5dc5017cf588984da291a))</li>
<li>consolidate build scripts for Netlify deployment ([#197](https://github.com/bdougie/contributor.info/issues/197)) ([e63bb1a](https://github.com/bdougie/contributor.info/commit/e63bb1a13e441d27e481913ca09c8a1126041750))</li>
<li>Delete docs/data-fetching/data-priority.md ([88ee660](https://github.com/bdougie/contributor.info/commit/88ee6604bc03d5020b27eea73569091508fbe974))</li>
<li>enable RLS on missing tables to resolve security advisories ([#208](https://github.com/bdougie/contributor.info/issues/208)) ([923ebb5](https://github.com/bdougie/contributor.info/commit/923ebb5d985931008e866ddea8437d4fb92612b7))</li>
<li>exclude test files from production TypeScript build ([3f6b954](https://github.com/bdougie/contributor.info/commit/3f6b954749bcdbfb9e0ba563ea936436473b10c8))</li>
<li>exclude test-utils.ts from production build ([370d6b1](https://github.com/bdougie/contributor.info/commit/370d6b188752753cb242b14dda41aeda20a4db88))</li>
<li>handle missing GITHUB_TOKEN in production Inngest functions ([#192](https://github.com/bdougie/contributor.info/issues/192)) ([7abe03d](https://github.com/bdougie/contributor.info/commit/7abe03d38760ce30b7a11d22268c06ac246375b0))</li>
<li>move @vitejs/plugin-react to dependencies for Netlify build ([2391a54](https://github.com/bdougie/contributor.info/commit/2391a546e11f1bcb8f3cbbcf5eb49b2ecdaaa72a))</li>
<li>move autoprefixer to dependencies for Netlify builds ([dc8bf51](https://github.com/bdougie/contributor.info/commit/dc8bf51644f69e9f3c5acb9832b8bf1614b82018))</li>
<li>move vite-imagetools to dependencies for Netlify build ([87e8901](https://github.com/bdougie/contributor.info/commit/87e8901ccce0db66d909bf9d9501d4fd0684680c))</li>
<li>New Sign Up Auth ([#195](https://github.com/bdougie/contributor.info/issues/195)) ([fa3bd7d](https://github.com/bdougie/contributor.info/commit/fa3bd7dddbdb9c24261f61153821c80b048f9429))</li>
<li>re organize docs ([a881ffb](https://github.com/bdougie/contributor.info/commit/a881ffb362ebc10f1b4a9a99401aec77320b7d6a))</li>
<li>register actual Inngest functions in production handler ([#191](https://github.com/bdougie/contributor.info/issues/191)) ([13643eb](https://github.com/bdougie/contributor.info/commit/13643eb85c5857479e9e99d19fc0749cccdbf1ab))</li>
<li>release manually ([16e365e](https://github.com/bdougie/contributor.info/commit/16e365e324c9c5be020c8827c6d2b941ce6cf8a9))</li>
<li>resolve 100% error rate in rollout system by fixing job completion ([#210](https://github.com/bdougie/contributor.info/issues/210)) ([1e9757d](https://github.com/bdougie/contributor.info/commit/1e9757d7d64c667509fe1da00a6afd42cc17c7b4)), closes [#211](https://github.com/bdougie/contributor.info/issues/211)</li>
<li>update environment variable handling for production Inngest functions ([#196](https://github.com/bdougie/contributor.info/issues/196)) ([5f0abb9](https://github.com/bdougie/contributor.info/commit/5f0abb98c5e083635b2f3d8bed5fd75b4720a7db))</li>
</ul>
<h3>⚡ Performance Improvements</h3>
<ul>
<li>optimize Vite build with modern tooling and analysis ([#193](https://github.com/bdougie/contributor.info/issues/193)) ([47090f5](https://github.com/bdougie/contributor.info/commit/47090f5b215b016b33e3b147509ea27e08bd3a88)), closes [#12883](https://github.com/bdougie/contributor.info/issues/12883)</li>
</ul>
<p><a href="https://github.com/bdougie/contributor.info/compare/v1.9.3...v1.10.0">View full release notes on GitHub</a></p>
]]></content:encoded>
      <link>https://github.com/bdougie/contributor.info/compare/v1.9.3...v1.10.0</link>
      <guid isPermaLink="true">https://contributor.info/changelog#version-1-10-0</guid>
      <pubDate>Mon, 14 Jul 2025 00:00:00 GMT</pubDate>
      <author>team@contributor.info (contributor.info Team)</author>
      <category>Release</category>
      <category>Features</category>
      <category>Bug Fixes</category>
    </item>
    <item>
      <title>Version 1.9.3 - 2025-07-11</title>
      <description>2 bug fixes.</description>
      <content:encoded><![CDATA[<h2>Version 1.9.3</h2>
<p><strong>Released on 2025-07-11</strong></p>
<h3>🐛 Bug Fixes</h3>
<ul>
<li>build ([2fd5c3b](https://github.com/bdougie/contributor.info/commit/2fd5c3bffa8dde0379bb3be9d903b0bc83a43a5d))</li>
<li>improve Inngest production mode detection and key handling ([5e8e601](https://github.com/bdougie/contributor.info/commit/5e8e601b2e2db6329246ab612af70be05e81c2de))</li>
</ul>
<p><a href="https://github.com/bdougie/contributor.info/compare/v1.9.2...v1.9.3">View full release notes on GitHub</a></p>
]]></content:encoded>
      <link>https://github.com/bdougie/contributor.info/compare/v1.9.2...v1.9.3</link>
      <guid isPermaLink="true">https://contributor.info/changelog#version-1-9-3</guid>
      <pubDate>Fri, 11 Jul 2025 00:00:00 GMT</pubDate>
      <author>team@contributor.info (contributor.info Team)</author>
      <category>Release</category>
      <category>Bug Fixes</category>
    </item>
    <item>
      <title>Version 1.9.2 - 2025-07-11</title>
      <description>1 bug fixes.</description>
      <content:encoded><![CDATA[<h2>Version 1.9.2</h2>
<p><strong>Released on 2025-07-11</strong></p>
<h3>🐛 Bug Fixes</h3>
<ul>
<li>build ([#188](https://github.com/bdougie/contributor.info/issues/188)) ([33ff4e7](https://github.com/bdougie/contributor.info/commit/33ff4e7428e04106d8434fa1a7b86d27d46e0c46))</li>
</ul>
<p><a href="https://github.com/bdougie/contributor.info/compare/v1.9.1...v1.9.2">View full release notes on GitHub</a></p>
]]></content:encoded>
      <link>https://github.com/bdougie/contributor.info/compare/v1.9.1...v1.9.2</link>
      <guid isPermaLink="true">https://contributor.info/changelog#version-1-9-2</guid>
      <pubDate>Fri, 11 Jul 2025 00:00:00 GMT</pubDate>
      <author>team@contributor.info (contributor.info Team)</author>
      <category>Release</category>
      <category>Bug Fixes</category>
    </item>
    <item>
      <title>Version 1.9.1 - 2025-07-11</title>
      <description>1 bug fixes.</description>
      <content:encoded><![CDATA[<h2>Version 1.9.1</h2>
<p><strong>Released on 2025-07-11</strong></p>
<h3>🐛 Bug Fixes</h3>
<ul>
<li>add proper MIME type headers for TypeScript modules ([#187](https://github.com/bdougie/contributor.info/issues/187)) ([6ce5bae](https://github.com/bdougie/contributor.info/commit/6ce5bae2b2a0c68f007154ed588859ad8e3b6e06))</li>
</ul>
<p><a href="https://github.com/bdougie/contributor.info/compare/v1.9.0...v1.9.1">View full release notes on GitHub</a></p>
]]></content:encoded>
      <link>https://github.com/bdougie/contributor.info/compare/v1.9.0...v1.9.1</link>
      <guid isPermaLink="true">https://contributor.info/changelog#version-1-9-1</guid>
      <pubDate>Fri, 11 Jul 2025 00:00:00 GMT</pubDate>
      <author>team@contributor.info (contributor.info Team)</author>
      <category>Release</category>
      <category>Bug Fixes</category>
    </item>
    <item>
      <title>Version 1.9.0 - 2025-07-11</title>
      <description>1 new features.</description>
      <content:encoded><![CDATA[<h2>Version 1.9.0</h2>
<p><strong>Released on 2025-07-11</strong></p>
<h3>🚀 Features</h3>
<ul>
<li>Hybrid Rollout Manager Implementation - Live at 10% ([#186](https://github.com/bdougie/contributor.info/issues/186)) ([656df68](https://github.com/bdougie/contributor.info/commit/656df6836f9e7e56313154bc086b48e7e38503c2))</li>
</ul>
<p><a href="https://github.com/bdougie/contributor.info/compare/v1.8.0...v1.9.0">View full release notes on GitHub</a></p>
]]></content:encoded>
      <link>https://github.com/bdougie/contributor.info/compare/v1.8.0...v1.9.0</link>
      <guid isPermaLink="true">https://contributor.info/changelog#version-1-9-0</guid>
      <pubDate>Fri, 11 Jul 2025 00:00:00 GMT</pubDate>
      <author>team@contributor.info (contributor.info Team)</author>
      <category>Release</category>
      <category>Features</category>
    </item>
    <item>
      <title>Version 1.8.0 - 2025-07-10</title>
      <description>1 new features.</description>
      <content:encoded><![CDATA[<h2>Version 1.8.0</h2>
<p><strong>Released on 2025-07-10</strong></p>
<h3>🚀 Features</h3>
<ul>
<li>gradual rollout infrastructure ([#185](https://github.com/bdougie/contributor.info/issues/185)) ([d4bf352](https://github.com/bdougie/contributor.info/commit/d4bf352a7a39aa84013e351b060df8852281134a))</li>
</ul>
<p><a href="https://github.com/bdougie/contributor.info/compare/v1.7.1...v1.8.0">View full release notes on GitHub</a></p>
]]></content:encoded>
      <link>https://github.com/bdougie/contributor.info/compare/v1.7.1...v1.8.0</link>
      <guid isPermaLink="true">https://contributor.info/changelog#version-1-8-0</guid>
      <pubDate>Thu, 10 Jul 2025 00:00:00 GMT</pubDate>
      <author>team@contributor.info (contributor.info Team)</author>
      <category>Release</category>
      <category>Features</category>
    </item>
    <item>
      <title>Version 1.7.1 - 2025-07-10</title>
      <description>2 bug fixes.</description>
      <content:encoded><![CDATA[<h2>Version 1.7.1</h2>
<p><strong>Released on 2025-07-10</strong></p>
<h3>🐛 Bug Fixes</h3>
<ul>
<li>update semantic release config to use main branch ([01e5241](https://github.com/bdougie/contributor.info/commit/01e5241c04681f45d6b05f25344841c0f2cbde43))</li>
<li>update release workflow to trigger on main branch ([b76adda](https://github.com/bdougie/contributor.info/commit/b76adda968bdd88306e4502c16739fffe7cb538d))</li>
</ul>
<p><a href="https://github.com/bdougie/contributor.info/compare/v1.7.0...v1.7.1">View full release notes on GitHub</a></p>
]]></content:encoded>
      <link>https://github.com/bdougie/contributor.info/compare/v1.7.0...v1.7.1</link>
      <guid isPermaLink="true">https://contributor.info/changelog#version-1-7-1</guid>
      <pubDate>Thu, 10 Jul 2025 00:00:00 GMT</pubDate>
      <author>team@contributor.info (contributor.info Team)</author>
      <category>Release</category>
      <category>Bug Fixes</category>
    </item>
    <item>
      <title>Version 1.7.0 - 2025-07-10</title>
      <description>2 new features.</description>
      <content:encoded><![CDATA[<h2>Version 1.7.0</h2>
<p><strong>Released on 2025-07-10</strong></p>
<h3>🚀 Features</h3>
<ul>
<li>Implement Hybrid Progressive Capture System with GraphQL Integration ([#182](https://github.com/bdougie/contributor.info/issues/182)) ([7615479](https://github.com/bdougie/contributor.info/commit/7615479cee7a1689812dd2172f6089bcec04770a))</li>
<li>Improved user exp with data capture and inngest ([#179](https://github.com/bdougie/contributor.info/issues/179)) ([e480ace](https://github.com/bdougie/contributor.info/commit/e480ace682f6084f2a44d3a15128b861898000bd))</li>
</ul>
<p><a href="https://github.com/bdougie/contributor.info/compare/v1.6.0...v1.7.0">View full release notes on GitHub</a></p>
]]></content:encoded>
      <link>https://github.com/bdougie/contributor.info/compare/v1.6.0...v1.7.0</link>
      <guid isPermaLink="true">https://contributor.info/changelog#version-1-7-0</guid>
      <pubDate>Thu, 10 Jul 2025 00:00:00 GMT</pubDate>
      <author>team@contributor.info (contributor.info Team)</author>
      <category>Release</category>
      <category>Features</category>
    </item>
    <item>
      <title>Version 1.5.0 - 2025-06-22</title>
      <description>2 new features, 3 bug fixes.</description>
      <content:encoded><![CDATA[<h2>Version 1.5.0</h2>
<p><strong>Released on 2025-06-22</strong></p>
<h3>🚀 Features</h3>
<ul>
<li>Db performance and health checks ([#114](https://github.com/bdougie/contributor.info/issues/114)) ([3958f01](https://github.com/bdougie/contributor.info/commit/3958f01744df548a93739693dd444321b0ed35cb))</li>
<li>FOUC Fix ([#113](https://github.com/bdougie/contributor.info/issues/113)) ([47d5a9a](https://github.com/bdougie/contributor.info/commit/47d5a9a07a8b9643ee9ba917e64449eba6b6b4e4))</li>
</ul>
<h3>🐛 Bug Fixes</h3>
<ul>
<li>Filter Distribution Tab to show only merged PRs ([#119](https://github.com/bdougie/contributor.info/issues/119)) ([7d7d5b8](https://github.com/bdougie/contributor.info/commit/7d7d5b8732974aab3e88b1a8503771a173140f36)), closes [#116](https://github.com/bdougie/contributor.info/issues/116)</li>
<li>improve mobile responsiveness for Feed and Lottery Factor components ([#118](https://github.com/bdougie/contributor.info/issues/118)) ([d7c6074](https://github.com/bdougie/contributor.info/commit/d7c60744df8ed35efe097e343ed6578d57fd1f8c)), closes [#115](https://github.com/bdougie/contributor.info/issues/115)</li>
<li>Light ([#117](https://github.com/bdougie/contributor.info/issues/117)) ([e0ffe2f](https://github.com/bdougie/contributor.info/commit/e0ffe2fd1bb351d1bf7923e178c59071a3f15e5e))</li>
</ul>
<p><a href="https://github.com/bdougie/contributor.info/compare/v1.4.0...v1.5.0">View full release notes on GitHub</a></p>
]]></content:encoded>
      <link>https://github.com/bdougie/contributor.info/compare/v1.4.0...v1.5.0</link>
      <guid isPermaLink="true">https://contributor.info/changelog#version-1-5-0</guid>
      <pubDate>Sun, 22 Jun 2025 00:00:00 GMT</pubDate>
      <author>team@contributor.info (contributor.info Team)</author>
      <category>Release</category>
      <category>Features</category>
      <category>Bug Fixes</category>
    </item>
    <item>
      <title>Version 1.4.0 - 2025-06-22</title>
      <description>5 new features, 3 bug fixes.</description>
      <content:encoded><![CDATA[<h2>Version 1.4.0</h2>
<p><strong>Released on 2025-06-22</strong></p>
<h3>🚀 Features</h3>
<ul>
<li>Data cleanup &amp; new bot role ([#106](https://github.com/bdougie/contributor.info/issues/106)) ([164e4f3](https://github.com/bdougie/contributor.info/commit/164e4f38c4c0fa6268ccf920e696f1949d4bcba8))</li>
<li>Enhanced Storybook with Advanced Features ([#110](https://github.com/bdougie/contributor.info/issues/110)) ([75e50dc](https://github.com/bdougie/contributor.info/commit/75e50dc8034e5c730b461508526fdc846fda5289)), closes [#64](https://github.com/bdougie/contributor.info/issues/64)</li>
<li>Performance imp ([#104](https://github.com/bdougie/contributor.info/issues/104)) ([810bb4c](https://github.com/bdougie/contributor.info/commit/810bb4c8c3ad06fbcb78b8617d5c3887cc545b39))</li>
<li>Self selection debug ([#102](https://github.com/bdougie/contributor.info/issues/102)) ([1464815](https://github.com/bdougie/contributor.info/commit/1464815a17aba5a91dc0fe5976a4122e494c1fd0))</li>
<li>Set up evals ([#107](https://github.com/bdougie/contributor.info/issues/107)) ([fb079f2](https://github.com/bdougie/contributor.info/commit/fb079f2a6ac3115e07cb6794e727086faf2569f1))</li>
</ul>
<h3>🐛 Bug Fixes</h3>
<ul>
<li>Fixed critical production deployment issues causing white screen and JavaScript module loading errors. ([#112](https://github.com/bdougie/contributor.info/issues/112)) ([720b687](https://github.com/bdougie/contributor.info/commit/720b68749c120e898edcc3b744b7876f1b884e5a))</li>
<li>Missed some eval updates ([#108](https://github.com/bdougie/contributor.info/issues/108)) ([4569575](https://github.com/bdougie/contributor.info/commit/4569575db92d3caad175defad4a7528c64894201))</li>
<li>protect the debug page ([#103](https://github.com/bdougie/contributor.info/issues/103)) ([8843d12](https://github.com/bdougie/contributor.info/commit/8843d12da2dcb85299e3aefc7beb39e5681de0d1))</li>
</ul>
<p><a href="https://github.com/bdougie/contributor.info/compare/v1.3.0...v1.4.0">View full release notes on GitHub</a></p>
]]></content:encoded>
      <link>https://github.com/bdougie/contributor.info/compare/v1.3.0...v1.4.0</link>
      <guid isPermaLink="true">https://contributor.info/changelog#version-1-4-0</guid>
      <pubDate>Sun, 22 Jun 2025 00:00:00 GMT</pubDate>
      <author>team@contributor.info (contributor.info Team)</author>
      <category>Release</category>
      <category>Features</category>
      <category>Bug Fixes</category>
    </item>
    <item>
      <title>Version 1.3.0 - 2025-06-20</title>
      <description>1 new features, 2 bug fixes.</description>
      <content:encoded><![CDATA[<h2>Version 1.3.0</h2>
<p><strong>Released on 2025-06-20</strong></p>
<h3>🚀 Features</h3>
<ul>
<li>Events feed and features with events ([#99](https://github.com/bdougie/contributor.info/issues/99)) ([c4abb3f](https://github.com/bdougie/contributor.info/commit/c4abb3fd27d4a5e4f6d07af778ff0dd43014b911))</li>
</ul>
<h3>🐛 Bug Fixes</h3>
<ul>
<li>changelog updates ([#100](https://github.com/bdougie/contributor.info/issues/100)) ([5621553](https://github.com/bdougie/contributor.info/commit/562155352aea19d1d6fce5a7896b6a7d16519252))</li>
<li>package-lock ([e89fd68](https://github.com/bdougie/contributor.info/commit/e89fd6873b98cb4b97901a2aea9d6371b91e527f))</li>
</ul>
<p><a href="https://github.com/bdougie/contributor.info/compare/v1.2.0...v1.3.0">View full release notes on GitHub</a></p>
]]></content:encoded>
      <link>https://github.com/bdougie/contributor.info/compare/v1.2.0...v1.3.0</link>
      <guid isPermaLink="true">https://contributor.info/changelog#version-1-3-0</guid>
      <pubDate>Fri, 20 Jun 2025 00:00:00 GMT</pubDate>
      <author>team@contributor.info (contributor.info Team)</author>
      <category>Release</category>
      <category>Features</category>
      <category>Bug Fixes</category>
    </item>
    <item>
      <title>Version 1.2.0 - 2025-06-20</title>
      <description>4 new features, 5 bug fixes.</description>
      <content:encoded><![CDATA[<h2>Version 1.2.0</h2>
<p><strong>Released on 2025-06-20</strong></p>
<h3>🚀 Features</h3>
<ul>
<li>Distribution Chart updates ([#92](https://github.com/bdougie/contributor.info/issues/92)) ([5967dc0](https://github.com/bdougie/contributor.info/commit/5967dc0c2d31242a39daba74a0fdf9a9b761a0f9))</li>
<li>implement user guide documentation structure ([#86](https://github.com/bdougie/contributor.info/issues/86)) ([ff0c03e](https://github.com/bdougie/contributor.info/commit/ff0c03e3bf86049a4585f1dda8d35e4a2189f724)), closes [#81](https://github.com/bdougie/contributor.info/issues/81)</li>
<li>Missing feature ([#93](https://github.com/bdougie/contributor.info/issues/93)) ([b7f559d](https://github.com/bdougie/contributor.info/commit/b7f559db1a4c2a3087b72cc8d04e4ba3c353af21))</li>
<li>optimize skeleton loaders for performance and accessibility ([#89](https://github.com/bdougie/contributor.info/issues/89)) ([0870114](https://github.com/bdougie/contributor.info/commit/0870114af467c4e5fa8cc12ca0045e0c9a11c566))</li>
</ul>
<h3>🐛 Bug Fixes</h3>
<ul>
<li>build ([#85](https://github.com/bdougie/contributor.info/issues/85)) ([a8eff02](https://github.com/bdougie/contributor.info/commit/a8eff0273a1bdebec6954435a6c656b8c711364d))</li>
<li>favicon ([#88](https://github.com/bdougie/contributor.info/issues/88)) ([4dd945e](https://github.com/bdougie/contributor.info/commit/4dd945e83fcd48d76d50adcb0b3951833a5df245))</li>
<li>release on release ([adf2e21](https://github.com/bdougie/contributor.info/commit/adf2e21cc434a81c18ba87408a352fdc52dd899f))</li>
<li>release.yml ([aea4bd8](https://github.com/bdougie/contributor.info/commit/aea4bd8e72b3506c63b4ac6bf63ab6af0c7d51d4))</li>
<li>small ui and build fixes ([#87](https://github.com/bdougie/contributor.info/issues/87)) ([a5c90e8](https://github.com/bdougie/contributor.info/commit/a5c90e85d5fff56075496fe23ad2049760df1a66))</li>
</ul>
<p><a href="https://github.com/bdougie/contributor.info/compare/v1.1.0...v1.2.0">View full release notes on GitHub</a></p>
]]></content:encoded>
      <link>https://github.com/bdougie/contributor.info/compare/v1.1.0...v1.2.0</link>
      <guid isPermaLink="true">https://contributor.info/changelog#version-1-2-0</guid>
      <pubDate>Fri, 20 Jun 2025 00:00:00 GMT</pubDate>
      <author>team@contributor.info (contributor.info Team)</author>
      <category>Release</category>
      <category>Features</category>
      <category>Bug Fixes</category>
    </item>
    <item>
      <title>Version 1.1.0 - 2025-06-17</title>
      <description>1 new features.</description>
      <content:encoded><![CDATA[<h2>Version 1.1.0</h2>
<p><strong>Released on 2025-06-17</strong></p>
<h3>🚀 Features</h3>
<ul>
<li>add changelog navigation with anchors, RSS feed, and SEO ([#84](https://github.com/bdougie/contributor.info/issues/84)) ([16e96c6](https://github.com/bdougie/contributor.info/commit/16e96c65a7ea86263ae43839f35f8768e2ba6b76))</li>
</ul>
<p><a href="https://github.com/bdougie/contributor.info/compare/v1.0.0...v1.1.0">View full release notes on GitHub</a></p>
]]></content:encoded>
      <link>https://github.com/bdougie/contributor.info/compare/v1.0.0...v1.1.0</link>
      <guid isPermaLink="true">https://contributor.info/changelog#version-1-1-0</guid>
      <pubDate>Tue, 17 Jun 2025 00:00:00 GMT</pubDate>
      <author>team@contributor.info (contributor.info Team)</author>
      <category>Release</category>
      <category>Features</category>
    </item>
    <item>
      <title>Version 1.0.0 - 2025-06-17</title>
      <description>15 new features, 7 bug fixes.</description>
      <content:encoded><![CDATA[<h2>Version 1.0.0</h2>
<p><strong>Released on 2025-06-17</strong></p>
<h3>🚀 Features</h3>
<ul>
<li>add comprehensive PRD for insights sidebar feature ([#59](https://github.com/bdougie/contributor.info/issues/59)) ([971d03f](https://github.com/bdougie/contributor.info/commit/971d03f9c5246877530387acc4dfdfff88a9e4ce))</li>
<li>add persistent PR activity settings with Zustand ([#50](https://github.com/bdougie/contributor.info/issues/50)) ([dcc3461](https://github.com/bdougie/contributor.info/commit/dcc3461db786592078dae3367f3683842e94ef48)), closes [#40](https://github.com/bdougie/contributor.info/issues/40)</li>
<li>Error monitoring ([#60](https://github.com/bdougie/contributor.info/issues/60)) ([b1644f2](https://github.com/bdougie/contributor.info/commit/b1644f276224309c8dbfaeba2229d4c9b90e2d9c))</li>
<li>implement comprehensive production performance monitoring system ([#71](https://github.com/bdougie/contributor.info/issues/71)) ([f35ddb7](https://github.com/bdougie/contributor.info/commit/f35ddb7f1f0e743d8ebbb8340a9a91719780409c)), closes [#62](https://github.com/bdougie/contributor.info/issues/62)</li>
<li>Implement Dynamic Social Media Cards with Supabase CDN ([#66](https://github.com/bdougie/contributor.info/issues/66)) ([c522e74](https://github.com/bdougie/contributor.info/commit/c522e74feeab42bf4e34775531536734549f9848)), closes [#67](https://github.com/bdougie/contributor.info/issues/67)</li>
<li>implement improved cascade delete behavior for database ([#70](https://github.com/bdougie/contributor.info/issues/70)) ([53e753b](https://github.com/bdougie/contributor.info/commit/53e753bdacd3df1e0021f4b0e8c731cb2a24cda7)), closes [#61](https://github.com/bdougie/contributor.info/issues/61)</li>
<li>implement insights sidebar with real-time PR attention detection ([#76](https://github.com/bdougie/contributor.info/issues/76)) ([1d3db43](https://github.com/bdougie/contributor.info/commit/1d3db43f45f1f45f7847267df9785bc775ce0ab6)), closes [#79](https://github.com/bdougie/contributor.info/issues/79)</li>
<li>Leaderboard ([#27](https://github.com/bdougie/contributor.info/issues/27)) ([d5ef6e5](https://github.com/bdougie/contributor.info/commit/d5ef6e50c607af605a02fdb77bd3d2859ad00fa5)), closes [#28](https://github.com/bdougie/contributor.info/issues/28)</li>
<li>make the changelog happen ([#82](https://github.com/bdougie/contributor.info/issues/82)) ([4db6f5f](https://github.com/bdougie/contributor.info/commit/4db6f5faba76578d91128bb935a4a857cea18367))</li>
<li>only count merged PRs for contributor scoring ([#44](https://github.com/bdougie/contributor.info/issues/44)) ([4b7e4fd](https://github.com/bdougie/contributor.info/commit/4b7e4fd7c6235ebcf62b242f51369cd4a210428b))</li>
<li>Phase 1 DB improvements - Enhanced Input Validation ([#69](https://github.com/bdougie/contributor.info/issues/69)) ([8a7675f](https://github.com/bdougie/contributor.info/commit/8a7675f78f124496fc8d9fdfc6982bfe11f9ff34))</li>
<li>Separate charts onto dedicated pages and add Activity tab ([91c69b5](https://github.com/bdougie/contributor.info/commit/91c69b52e3fbf1c4df291ea0747d23a84f5056ac))</li>
<li>skeleton loaders ([#36](https://github.com/bdougie/contributor.info/issues/36)) ([c2c6ce0](https://github.com/bdougie/contributor.info/commit/c2c6ce03abee92556ec0f79770840baffb3aca83))</li>
<li>Social Card ([#65](https://github.com/bdougie/contributor.info/issues/65)) ([6bed3e1](https://github.com/bdougie/contributor.info/commit/6bed3e1e5b68719d4d0fd838c8aa585b2736deef))</li>
<li>Storybook Setup ([#63](https://github.com/bdougie/contributor.info/issues/63)) ([f233335](https://github.com/bdougie/contributor.info/commit/f23333525b434f270d1a3205fabe77d0c5107cc9))</li>
</ul>
<h3>🐛 Bug Fixes</h3>
<ul>
<li>bad json ([#83](https://github.com/bdougie/contributor.info/issues/83)) ([33a0966](https://github.com/bdougie/contributor.info/commit/33a0966927a20bc7110550fc0e04e46e25535e1c))</li>
<li>example-repos.tsx ([4360c29](https://github.com/bdougie/contributor.info/commit/4360c29b9872178f6e7385199d160567e2ffbd26))</li>
<li>improve 404 page mobile interaction and color palette consistency ([#53](https://github.com/bdougie/contributor.info/issues/53)) ([1c6ee88](https://github.com/bdougie/contributor.info/commit/1c6ee881b6eec488c29aae134a96df26b0f0eb17))</li>
<li>improve mobile responsiveness for contributions chart ([#52](https://github.com/bdougie/contributor.info/issues/52)) ([2c62ce4](https://github.com/bdougie/contributor.info/commit/2c62ce4831ca4313b918b33aef4e49d28b1e524d)), closes [#48](https://github.com/bdougie/contributor.info/issues/48)</li>
<li>remove debug elements from login page ([#54](https://github.com/bdougie/contributor.info/issues/54)) ([4dc4870](https://github.com/bdougie/contributor.info/commit/4dc4870bec3d06e00efc7f0df572842d6a996eb9)), closes [#51](https://github.com/bdougie/contributor.info/issues/51)</li>
<li>skip tests in Netlify production build to resolve vitest dependency issue ([#75](https://github.com/bdougie/contributor.info/issues/75)) ([3aec151](https://github.com/bdougie/contributor.info/commit/3aec151f61a13c80ae438dacdd9c688d00f445ab)), closes [#74](https://github.com/bdougie/contributor.info/issues/74)</li>
<li>consolidate time range handling and fix display issues ([0b75489](https://github.com/bdougie/contributor.info/commit/0b75489e563b34f4e8efbef84b3a11a784c1bef5))</li>
</ul>
<p><a href="https://github.com/bdougie/contributor.info/commit/16e96c65a7ea86263ae43839f35f8768e2ba6b76">View full release notes on GitHub</a></p>
]]></content:encoded>
      <link>https://github.com/bdougie/contributor.info/commit/16e96c65a7ea86263ae43839f35f8768e2ba6b76</link>
      <guid isPermaLink="true">https://contributor.info/changelog#version-1-0-0</guid>
      <pubDate>Tue, 17 Jun 2025 00:00:00 GMT</pubDate>
      <author>team@contributor.info (contributor.info Team)</author>
      <category>Release</category>
      <category>Features</category>
      <category>Bug Fixes</category>
    </item>
  </channel>
</rss><|MERGE_RESOLUTION|>--- conflicted
+++ resolved
@@ -6,11 +6,7 @@
     <link>https://contributor.info/changelog</link>
     <atom:link href="https://contributor.info/changelog-rss.xml" rel="self" type="application/rss+xml" />
     <language>en-us</language>
-<<<<<<< HEAD
-    <lastBuildDate>Tue, 30 Sep 2025 12:09:46 GMT</lastBuildDate>
-=======
     <lastBuildDate>Wed, 01 Oct 2025 05:55:20 GMT</lastBuildDate>
->>>>>>> c81718ce
     <pubDate>Mon, 25 Aug 2025 00:00:00 GMT</pubDate>
     <ttl>1440</ttl>
     <generator>contributor.info RSS Generator</generator>
