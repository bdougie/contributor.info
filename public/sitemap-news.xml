--- conflicted
+++ resolved
@@ -3,43 +3,25 @@
         xmlns:news="http://www.google.com/schemas/sitemap-news/0.9">
   
   <url>
-<<<<<<< HEAD
-    <loc>https://contributor.info/open-sauced/app</loc>
-=======
     <loc>https://contributor.info/pytorch/pytorch</loc>
->>>>>>> 65e62763
     <news:news>
       <news:publication>
         <news:name>Contributor.info</news:name>
         <news:language>en</news:language>
       </news:publication>
-<<<<<<< HEAD
-      <news:publication_date>2025-08-08</news:publication_date>
-      <news:title>open-sauced/app - Contributor Updates</news:title>
-    </news:news>
-  </url>
-  <url>
-    <loc>https://contributor.info/pytorch/pytorch</loc>
-=======
       <news:publication_date>2025-08-10</news:publication_date>
       <news:title>pytorch/pytorch - Contributor Updates</news:title>
     </news:news>
   </url>
   <url>
     <loc>https://contributor.info/open-sauced/app</loc>
->>>>>>> 65e62763
     <news:news>
       <news:publication>
         <news:name>Contributor.info</news:name>
         <news:language>en</news:language>
       </news:publication>
-<<<<<<< HEAD
-      <news:publication_date>2025-08-10</news:publication_date>
-      <news:title>pytorch/pytorch - Contributor Updates</news:title>
-=======
       <news:publication_date>2025-08-08</news:publication_date>
       <news:title>open-sauced/app - Contributor Updates</news:title>
->>>>>>> 65e62763
     </news:news>
   </url>
 </urlset>