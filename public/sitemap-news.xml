<?xml version="1.0" encoding="UTF-8"?>
<urlset xmlns="http://www.sitemaps.org/schemas/sitemap/0.9"
        xmlns:news="http://www.google.com/schemas/sitemap-news/0.9">
  
  <url>
    <loc>https://contributor.info/pytorch/pytorch</loc>
    <news:news>
      <news:publication>
        <news:name>Contributor.info</news:name>
        <news:language>en</news:language>
      </news:publication>
<<<<<<< HEAD
      <news:publication_date>2025-08-28T04:02:26.005Z</news:publication_date>
=======
      <news:publication_date>2025-08-28T03:16:38.710Z</news:publication_date>
>>>>>>> 5480854d
      <news:title>pytorch/pytorch - Contributor Updates</news:title>
    </news:news>
  </url>
</urlset><|MERGE_RESOLUTION|>--- conflicted
+++ resolved
@@ -9,11 +9,7 @@
         <news:name>Contributor.info</news:name>
         <news:language>en</news:language>
       </news:publication>
-<<<<<<< HEAD
-      <news:publication_date>2025-08-28T04:02:26.005Z</news:publication_date>
-=======
       <news:publication_date>2025-08-28T03:16:38.710Z</news:publication_date>
->>>>>>> 5480854d
       <news:title>pytorch/pytorch - Contributor Updates</news:title>
     </news:news>
   </url>
