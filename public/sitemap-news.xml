--- conflicted
+++ resolved
@@ -9,11 +9,7 @@
         <news:name>Contributor.info</news:name>
         <news:language>en</news:language>
       </news:publication>
-<<<<<<< HEAD
-      <news:publication_date>2025-08-24T19:31:37.065Z</news:publication_date>
-=======
       <news:publication_date>2025-08-24T20:46:52.767Z</news:publication_date>
->>>>>>> 4dc1c1de
       <news:title>pytorch/pytorch - Contributor Updates</news:title>
     </news:news>
   </url>
