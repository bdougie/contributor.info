--- conflicted
+++ resolved
@@ -386,27 +386,6 @@
     <lastmod>2025-06-29T17:38:56.218Z</lastmod>
   </url>
   <url>
-<<<<<<< HEAD
-    <loc>https://contributor.info/pytorch/pytorch</loc>
-    <changefreq>daily</changefreq>
-    <priority>0.9</priority>
-    <lastmod>2025-08-23T17:02:05.386Z</lastmod>
-  </url>
-  <url>
-    <loc>https://contributor.info/pytorch/pytorch/health</loc>
-    <changefreq>daily</changefreq>
-    <priority>0.8</priority>
-    <lastmod>2025-08-23T17:02:05.386Z</lastmod>
-  </url>
-  <url>
-    <loc>https://contributor.info/pytorch/pytorch/distribution</loc>
-    <changefreq>daily</changefreq>
-    <priority>0.8</priority>
-    <lastmod>2025-08-23T17:02:05.386Z</lastmod>
-  </url>
-  <url>
-=======
->>>>>>> a83320a9
     <loc>https://contributor.info/Supabase/supabase</loc>
     <changefreq>daily</changefreq>
     <priority>0.7</priority>
