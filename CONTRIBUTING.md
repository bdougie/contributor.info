# Contributing to Contributor.info

Thank you for your interest in contributing to Contributor.info! This guide will help you get started with development, testing, and submitting contributions.

_If you would like to work an issue, please read the [TRIAGE.md](/TRIAGE.md)_

## 🚀 Quick Start

1. **Fork and clone the repository**
   ```bash
   git clone https://github.com/your-username/contributor.info.git
   cd contributor.info
   ```

2. **Install dependencies**
   ```bash
   npm install
   ```

3. **Set up your development environment**
   ```bash
   # Copy the environment template
   cp .env.example .env.local
   
   # Choose your development approach:
   # Option A: Local Supabase (recommended for contributors)
   npm run env:local
   npm run db:setup  # Automated setup with consolidated migration
   
   # Option B: Production database (maintainers only)
   npm run env:production
   # Add your production credentials to .env.local
   ```

4. **Start developing**
   ```bash
   npm run dev
   ```

## 📋 Prerequisites

- **Node.js** v20 or later (see `.nvmrc`)
- **npm** v10 or later
- **Docker Desktop** (optional, for local Supabase development)
- **GitHub account** with Personal Access Token (for GitHub API access)
- **Git** configured with your GitHub credentials

## 🗄️ Database Setup

Contributor.info uses Supabase for its database and authentication. We support flexible development environments:

### Option 1: Local Supabase (Recommended for Contributors)

The safest and most isolated development experience:

```bash
# Switch to local environment
npm run env:local

# Start local Supabase (requires Docker)
npm run supabase:start

# Check status
npm run supabase:status

# Access Supabase Studio at http://localhost:54323
```

### Option 2: Production Database (Maintainers Only)

For debugging production issues or testing with real data:

```bash
# Switch to production environment
npm run env:production

# Ensure you have production credentials in .env.local
# VITE_SUPABASE_URL=https://your-project.supabase.co
# VITE_SUPABASE_ANON_KEY=your-anon-key
```

### Environment Switching

Use our built-in environment switcher to toggle between local and production:

```bash
npm run env:local        # Switch to local Supabase
npm run env:production   # Switch to production (requires credentials)
```

The switcher automatically:
- Backs up your current `.env.local`
- Updates all necessary environment variables
- Validates credentials before switching
- Shows clear status and next steps

**📚 Detailed Setup Guides:**
- **[Local Development Guide](./docs/setup/LOCAL_DEVELOPMENT.md)** - Complete local environment setup
- **[Windows Setup Guide](./docs/setup/WINDOWS_SETUP.md)** - Windows-specific instructions (WSL2 and native)
- **[Migration Guide](./supabase/MIGRATION_GUIDE.md)** - Database migration instructions
- **[Supabase Documentation](./supabase/README.md)** - Comprehensive database documentation

### Database Schema

Our database includes:
- **Contributors** - GitHub user profiles and statistics
- **Repositories** - Tracked repository information
- **Pull Requests** - PR data with code changes
- **Reviews & Comments** - PR feedback and discussion
- **Monthly Rankings** - Contributor leaderboards
- **Analytics Tables** - Activity tracking and insights

## 🗃️ Database Migrations

<<<<<<< HEAD
> **🚀 For Local Development**: We recommend using the **consolidated migration approach** (`npm run db:setup` or `npm run supabase:migrate:consolidated`) which eliminates migration ordering issues. See [`supabase/migrations-local/README.md`](./supabase/migrations-local/README.md) for details.

### Writing New Migrations
=======
Database migrations are located in `supabase/migrations/` and are applied automatically when you reset or start local Supabase.
>>>>>>> 347578bf

### Working with Migrations

```bash
# Apply all migrations to local database
npm run supabase:reset

# Check migration status
npm run supabase:status

# Generate seed data for testing
npm run db:seed
npm run db:seed:quick  # Faster, smaller dataset
```

### Creating New Migrations

For schema changes, create new migration files with timestamps:

```bash
# Create new migration file
npx supabase migration new your_migration_name

# Write your SQL changes using idempotent patterns
CREATE TABLE IF NOT EXISTS your_table (...);
CREATE INDEX IF NOT EXISTS idx_name ON table(column);

# Test locally
npm run supabase:reset
```

### Best Practices

<<<<<<< HEAD
| Issue | Solution |
|-------|----------|
| Migration ordering issues | Use consolidated migration: `npm run supabase:migrate:consolidated` |
| "relation does not exist" errors | Switch to consolidated approach to avoid dependency issues |
| "auth schema not found" | Migration uses auth functions - wrap in conditional checks |
| "role does not exist" | Create roles conditionally before granting permissions |
| "extension not available" | Use IF NOT EXISTS and handle pg_cron specially |
| "multiple migration matches" | Migrations aren't idempotent - add IF EXISTS checks |

> **💡 Quick Fix**: Most local development migration issues are resolved by using our automated consolidated migration approach. Run `npm run db:setup` for a clean start.

For detailed documentation, see:
- [Migration Template](./supabase/migrations/TEMPLATE.sql) - Complete examples
- [Database Migrations Guide](./docs/setup/DATABASE_MIGRATIONS.md) - Full documentation
- [Migration Scripts](./scripts/migrations/) - Analysis and fix tools
- [Local Migration Automation](./supabase/migrations-local/README.md) - Consolidated migration approach with troubleshooting
=======
- Always use `IF EXISTS` / `IF NOT EXISTS` for idempotency
- Test migrations locally before pushing
- Keep migrations small and focused
- Document complex schema changes

**📚 Detailed Documentation:**
- [Database Migrations Guide](./docs/setup/DATABASE_MIGRATIONS.md)
- [Migration Scripts](./scripts/migrations/)
- [Supabase Setup](./docs/supabase/)
>>>>>>> 347578bf

## 🔧 Environment Variables

The `.env.example` file includes all necessary variables with clear sections:

```env
# Environment indicator (set by env switcher)
VITE_ENV=local

# For LOCAL development (auto-configured by npm run env:local)
VITE_SUPABASE_URL=http://localhost:54321
VITE_SUPABASE_ANON_KEY=eyJhbGc...  # Local development key

# For PRODUCTION (preserve your existing values)
# VITE_SUPABASE_URL=https://your-project.supabase.co
# VITE_SUPABASE_ANON_KEY=your-production-key

# GitHub API (required for both environments)
VITE_GITHUB_TOKEN=ghp_your_github_personal_access_token

# Optional services
# VITE_OPENAI_API_KEY=your_openai_api_key
```

### Getting Your GitHub Token

1. Go to [GitHub Settings → Developer settings → Personal access tokens](https://github.com/settings/tokens)
2. Generate a new token (classic) with these scopes:
   - `public_repo` - Access public repositories
   - `read:org` - Read organization data
   - `read:user` - Read user profile data
3. Copy the token and add it to your `.env.local` file as `VITE_GITHUB_TOKEN`

## 🏗️ Development Workflow

### 1. Project Structure

```
contributor.info/
├── src/
│   ├── components/          # React components
│   │   ├── ui/             # Reusable UI components
│   │   ├── auth-button.tsx # Authentication components
│   │   ├── contributor-*   # Contributor-related components
│   │   └── ...
│   ├── hooks/              # Custom React hooks
│   │   ├── use-github-*.ts # GitHub API hooks
│   │   ├── use-contributor-*.ts # Contributor data hooks
│   │   └── ...
│   ├── lib/                # Utilities and API clients
│   │   ├── github.ts       # GitHub API integration
│   │   ├── supabase.ts     # Supabase client
│   │   ├── types.ts        # TypeScript definitions
│   │   └── utils.ts        # Helper functions
│   └── App.tsx             # Main application
├── supabase/               # Database configuration
│   ├── config.toml         # Local Supabase configuration
│   ├── migrations/         # Database migrations
│   ├── functions/          # Edge functions
│   └── seed.sql           # Test data
├── scripts/
│   └── setup/             # Setup utilities
│       └── switch-environment.js  # Environment switcher
├── docs/
│   └── setup/             # Setup documentation
│       ├── LOCAL_DEVELOPMENT.md   # Local dev guide
│       └── WINDOWS_SETUP.md       # Windows guide
└── tasks/                  # Project planning documents
```

### 2. Development Commands

```bash
# Quick Start (Recommended for New Contributors)
npm run env:local        # Switch to local environment
npm run db:setup         # Complete database setup with consolidated migration
npm run dev              # Start development server

# Development
npm run dev              # Start Vite dev server (port 5173)
npm start                # Full stack: Vite + Netlify + Inngest
npm run build            # Type-check + build + copy CSP headers
npm run preview          # Preview production build

# Environment Management
npm run env:local        # Switch to local Supabase
npm run env:production   # Switch to production database

<<<<<<< HEAD
# Database Management (using npx, no global install needed)
npm run db:setup                    # Complete setup (start + consolidated migration)
npm run supabase:migrate:consolidated  # Use consolidated migration (recommended)
npm run supabase:migrate:local      # Basic local migration
npm run supabase:start              # Start local Supabase
npm run supabase:stop               # Stop local Supabase
npm run supabase:reset              # Reset database with migrations
npm run supabase:status             # Check Supabase status
npm run supabase:migrate            # Apply migrations
=======
# Database Management
npm run supabase:start   # Start local Supabase (Docker required)
npm run supabase:stop    # Stop local Supabase
npm run supabase:reset   # Reset database with migrations
npm run supabase:status  # Check Supabase status
npm run db:seed          # Generate seed data for testing
npm run db:seed:quick    # Quick seed (3 days, 1 repo)

# Testing
npm test                 # Run unit tests (Vitest)
npm run test:watch       # Watch mode
npm run test:ui          # Visual test runner
npm run test:e2e         # E2E tests (Playwright)
npm run test:e2e:ui      # E2E with UI

# Storybook
npm run storybook        # Start Storybook dev server
npm run build-storybook  # Build static Storybook
npm run test-storybook   # Run interaction tests
>>>>>>> 347578bf

# Code Quality
npm run lint             # Run ESLint
npm run lint:fix         # Fix auto-fixable issues
npm run format:check     # Check Prettier formatting
npm run format           # Format all files
npm run typecheck        # TypeScript type checking
npm run verify:csp       # Verify CSP hash after HTML changes
```

### 3. Platform-Specific Notes

#### Windows Development
- **Recommended**: Use WSL2 for best compatibility
- **Alternative**: Native Windows with PowerShell also supported
- All npm scripts use `npx` to avoid global installation issues
- See [Windows Setup Guide](./docs/setup/WINDOWS_SETUP.md) for detailed instructions

#### macOS
- Docker Desktop or Colima both work well
- Apple Silicon (M1/M2/M3) fully supported

#### Linux
- Native Docker installation recommended
- May need to add user to `docker` group for permissions

### 4. Code Style and Standards

- **TypeScript**: Strict mode enabled, use proper types
- **Components**: Use functional components with hooks
- **Styling**: Tailwind CSS with shadcn/ui components
- **Testing**: Vitest for unit tests, Testing Library for components
- **Linting**: ESLint with React and TypeScript rules

### 5. Component Guidelines

```typescript
// Use proper TypeScript interfaces
interface ContributorCardProps {
  contributor: ContributorStats;
  onSelect?: (contributor: ContributorStats) => void;
}

// Follow naming conventions
export function ContributorCard({ contributor, onSelect }: ContributorCardProps) {
  // Component logic
}

// Use custom hooks for data fetching
export function useContributorData(repoUrl: string) {
  // Hook implementation
}
```

## 🧪 Testing

### Running Tests

```bash
# Unit Tests (Vitest)
npm test                 # Run all unit tests
npm run test:watch       # Watch mode
npm run test:ui          # Visual test runner

# E2E Tests (Playwright)
npm run test:e2e         # Run all E2E tests
npm run test:e2e:ui      # Interactive mode
npm run test:e2e:headed  # See browser

# Storybook Tests
npm run storybook        # Start dev server
npm run test-storybook   # Interaction tests
npm run test-storybook-a11y  # Accessibility tests
```

### Writing Tests

**Testing Philosophy**: Write simple, focused tests that run quickly and reliably.

#### Unit Tests (Vitest)

For utilities, hooks, and components:

```typescript
import { render, screen } from '@testing-library/react';
import { describe, it, expect } from 'vitest';
import { ContributorCard } from './contributor-card';

describe('ContributorCard', () => {
  it('displays contributor information', () => {
    const contributor = {
      login: 'testuser',
      avatar_url: 'https://example.com/avatar.jpg',
      pullRequests: 10,
      percentage: 25.5
    };

    render(<ContributorCard contributor={contributor} />);
    
    expect(screen.getByText('testuser')).toBeInTheDocument();
    expect(screen.getByText('10 PRs')).toBeInTheDocument();
  });
});
```

**Unit Test Guidelines**:
- Keep tests synchronous when possible
- Mock external dependencies (API calls, Supabase)
- Test one thing per test
- Use descriptive test names
- Place tests next to source files: `component.test.tsx`

#### E2E Tests (Playwright)

For critical user flows:

```typescript
import { test, expect } from '@playwright/test';

test('user can search for repositories', async ({ page }) => {
  await page.goto('http://localhost:5173');
  
  const searchInput = page.getByPlaceholder('Search repositories');
  await searchInput.fill('react');
  await searchInput.press('Enter');
  
  await expect(page.getByText('facebook/react')).toBeVisible();
});
```

**E2E Test Guidelines**:
- Focus on critical user paths only
- Keep tests stable and deterministic
- Use data-testid for reliable selectors
- Tests live in `e2e/` directory

#### Storybook Tests

For component interactions and accessibility:

```typescript
import type { Meta, StoryObj } from '@storybook/react';
import { expect, userEvent, within } from '@storybook/test';
import { Button } from './button';

const meta: Meta<typeof Button> = {
  component: Button,
  title: 'UI/Button',
};

export default meta;
type Story = StoryObj<typeof Button>;

export const Clickable: Story = {
  args: { children: 'Click me' },
  play: async ({ canvasElement }) => {
    const canvas = within(canvasElement);
    const button = canvas.getByRole('button');
    
    await userEvent.click(button);
    await expect(button).toBeInTheDocument();
  },
};
```

**📚 Testing Documentation**:
- [Bulletproof Testing Guidelines](./docs/testing/BULLETPROOF_TESTING_GUIDELINES.md)
- [Testing Best Practices](./docs/testing/testing-best-practices.md)
- [E2E Testing Philosophy](./docs/testing/e2e-minimal-testing-philosophy.md)

## 📝 Submitting Changes

### 1. Before You Start

- Check existing [issues](https://github.com/bdougie/contributor.info/issues) and [discussions](https://github.com/bdougie/contributor.info/discussions)
- For large changes, create an issue to discuss the approach first
- Review our [Project Requirements Documents](./tasks/) for planned features

### 2. Making Changes

1. **Create a feature branch**
   ```bash
   git checkout -b feature/your-feature-name
   # or
   git checkout -b fix/issue-description
   # or for issues
   git checkout -b issue/123/description
   ```

2. **Make your changes**
   - Follow the coding standards
   - Add tests for new functionality
   - Update documentation as needed

3. **Test your changes**
   ```bash
   npm run build            # Ensure it builds
   npm test                 # Run unit tests
   npm run test:e2e         # Run E2E tests (if UI changes)
   npm run lint             # Check code style
   npm run typecheck        # Check TypeScript
   ```

### 3. Commit Guidelines

Use conventional commits:
```bash
feat: add contributor search functionality
fix: resolve avatar loading issue
docs: update setup instructions
test: add contributor card tests
chore: update dependencies
```

### 4. Pull Request Process

1. **Push your branch**
   ```bash
   git push origin feature/your-feature-name
   ```

2. **Create a Pull Request**
   - Use a clear, descriptive title following [Conventional Commits](https://www.conventionalcommits.org/)
   - Reference related issues: `Closes #123` or `Fixes #123`
   - Describe what changed and why
   - Include screenshots/videos for UI changes
   - Add test plan or testing notes

3. **PR Checklist**
   - [ ] All tests pass (`npm test` and `npm run test:e2e`)
   - [ ] Code follows project style (`npm run lint` passes)
   - [ ] TypeScript has no errors (`npm run typecheck`)
   - [ ] Build succeeds (`npm run build`)
   - [ ] Self-review completed
   - [ ] Documentation updated (if needed)
   - [ ] Screenshots added (for UI changes)

4. **Review Process**
   - CI checks must pass (build, tests, lint)
   - At least one maintainer approval required
   - Address review feedback promptly
   - Keep PR scope focused and manageable

## 🐛 Reporting Issues

When reporting bugs, please include:

- **Description**: Clear description of the issue
- **Steps to reproduce**: Detailed steps to recreate the problem
- **Expected behavior**: What should happen
- **Actual behavior**: What actually happens
- **Environment**: Browser, Node.js version, OS
- **Screenshots**: If applicable

Use our issue templates for:
- 🐛 Bug reports
- ✨ Feature requests
- 📚 Documentation improvements
- ❓ Questions and discussions

## 🔒 Security

For security vulnerabilities, please email security@contributor.info instead of creating a public issue.

## 🏗️ Architecture and Design Decisions

### State Management
- **Zustand** for global state (time ranges, filters)
- **React Context** for repository stats
- **Custom hooks** for data fetching and caching

### API Strategy
- **GitHub API** for real-time data
- **Supabase** for cached data and analytics
- **Edge Functions** for insights and AI features

### Performance
- **React.memo** for expensive components
- **Skeleton loaders** for better UX
- **Virtualization** for large contributor lists
- **Database indexes** for fast queries

### Development Flexibility
- **Environment Switcher** for easy local/production toggling
- **Cross-platform support** with npx-based scripts
- **No global dependencies** required for development

## 📚 Additional Resources

### Setup & Development
- [Local Development Guide](./docs/setup/LOCAL_DEVELOPMENT.md) - Complete setup instructions
- [Windows Setup Guide](./docs/setup/WINDOWS_SETUP.md) - Windows-specific setup
- [Seed Data Guide](./docs/setup/SEED_DATA.md) - Generate test data

### Database & Supabase
- [Supabase Dev Setup](./docs/supabase/DEV_SETUP.md) - Database environment
- [Migration Guide](./docs/supabase/MIGRATION_GUIDE.md) - Schema changes
- [RLS Policies](./docs/supabase/RLS_POLICIES.md) - Security configuration
- [Supabase Quick Reference](./docs/supabase/QUICK_REFERENCE.md) - Common patterns

### Testing
- [Testing Best Practices](./docs/testing/testing-best-practices.md)
- [Bulletproof Testing Guidelines](./docs/testing/BULLETPROOF_TESTING_GUIDELINES.md)
- [E2E Testing Philosophy](./docs/testing/e2e-minimal-testing-philosophy.md)
- [Storybook Guide](./docs/testing/chromatic-readme.md)

### Architecture & Design
- [Architecture Overview](./docs/setup/ARCHITECTURE_2025-06-26.md)
- [Data Fetching Strategy](./docs/data-fetching/)
- [Performance Optimization](./docs/performance/)
- [Security Guidelines](./docs/security/)

## 🤝 Community & Support

- **[GitHub Discussions](https://github.com/bdougie/contributor.info/discussions)** - Ask questions, share ideas
- **[Issues](https://github.com/bdougie/contributor.info/issues)** - Report bugs, request features
- **[TRIAGE.md](./TRIAGE.md)** - How to pick up issues and get started
- **Pull Requests** - Contribute code improvements

### Getting Help

- Check existing [documentation](./docs/)
- Search [closed issues](https://github.com/bdougie/contributor.info/issues?q=is%3Aissue+is%3Aclosed)
- Ask in [Discussions](https://github.com/bdougie/contributor.info/discussions)
- Ping maintainers in your PR if stuck

## 📄 License

By contributing to Contributor.info, you agree that your contributions will be licensed under the [MIT License](LICENSE).

---

**Happy contributing!** 🎉 

If you have questions, don't hesitate to ask in our [Discussions](https://github.com/bdougie/contributor.info/discussions) or create an [Issue](https://github.com/bdougie/contributor.info/issues).

Thank you for helping make Contributor.info better for everyone! 🚀<|MERGE_RESOLUTION|>--- conflicted
+++ resolved
@@ -112,13 +112,9 @@
 
 ## 🗃️ Database Migrations
 
-<<<<<<< HEAD
 > **🚀 For Local Development**: We recommend using the **consolidated migration approach** (`npm run db:setup` or `npm run supabase:migrate:consolidated`) which eliminates migration ordering issues. See [`supabase/migrations-local/README.md`](./supabase/migrations-local/README.md) for details.
 
 ### Writing New Migrations
-=======
-Database migrations are located in `supabase/migrations/` and are applied automatically when you reset or start local Supabase.
->>>>>>> 347578bf
 
 ### Working with Migrations
 
@@ -152,7 +148,6 @@
 
 ### Best Practices
 
-<<<<<<< HEAD
 | Issue | Solution |
 |-------|----------|
 | Migration ordering issues | Use consolidated migration: `npm run supabase:migrate:consolidated` |
@@ -165,11 +160,7 @@
 > **💡 Quick Fix**: Most local development migration issues are resolved by using our automated consolidated migration approach. Run `npm run db:setup` for a clean start.
 
 For detailed documentation, see:
-- [Migration Template](./supabase/migrations/TEMPLATE.sql) - Complete examples
-- [Database Migrations Guide](./docs/setup/DATABASE_MIGRATIONS.md) - Full documentation
-- [Migration Scripts](./scripts/migrations/) - Analysis and fix tools
-- [Local Migration Automation](./supabase/migrations-local/README.md) - Consolidated migration approach with troubleshooting
-=======
+
 - Always use `IF EXISTS` / `IF NOT EXISTS` for idempotency
 - Test migrations locally before pushing
 - Keep migrations small and focused
@@ -179,7 +170,8 @@
 - [Database Migrations Guide](./docs/setup/DATABASE_MIGRATIONS.md)
 - [Migration Scripts](./scripts/migrations/)
 - [Supabase Setup](./docs/supabase/)
->>>>>>> 347578bf
+- [Local Migration Automation](./supabase/migrations-local/README.md) - Consolidated migration approach with troubleshooting
+
 
 ## 🔧 Environment Variables
 
@@ -268,7 +260,7 @@
 npm run env:local        # Switch to local Supabase
 npm run env:production   # Switch to production database
 
-<<<<<<< HEAD
+
 # Database Management (using npx, no global install needed)
 npm run db:setup                    # Complete setup (start + consolidated migration)
 npm run supabase:migrate:consolidated  # Use consolidated migration (recommended)
@@ -278,27 +270,6 @@
 npm run supabase:reset              # Reset database with migrations
 npm run supabase:status             # Check Supabase status
 npm run supabase:migrate            # Apply migrations
-=======
-# Database Management
-npm run supabase:start   # Start local Supabase (Docker required)
-npm run supabase:stop    # Stop local Supabase
-npm run supabase:reset   # Reset database with migrations
-npm run supabase:status  # Check Supabase status
-npm run db:seed          # Generate seed data for testing
-npm run db:seed:quick    # Quick seed (3 days, 1 repo)
-
-# Testing
-npm test                 # Run unit tests (Vitest)
-npm run test:watch       # Watch mode
-npm run test:ui          # Visual test runner
-npm run test:e2e         # E2E tests (Playwright)
-npm run test:e2e:ui      # E2E with UI
-
-# Storybook
-npm run storybook        # Start Storybook dev server
-npm run build-storybook  # Build static Storybook
-npm run test-storybook   # Run interaction tests
->>>>>>> 347578bf
 
 # Code Quality
 npm run lint             # Run ESLint
