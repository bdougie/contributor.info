# Claude Development Guidelines

## Build Commands

When making changes to the codebase, please run the following commands to ensure code quality:

```bash
npm run build
```

This command will:
1. Run all tests
2. Check TypeScript types
3. Build the production bundle

## Project Overview

This is a React + TypeScript application that visualizes GitHub contributors and their contributions.

## Design

CSS is tailwind. 

All components should match the existing design language.

## Code Style Guidelines

### React Imports

**Do not import React** unless you need specific React features (hooks, types, etc.). Modern React with JSX Transform handles JSX automatically.

```typescript
// ❌ Bad - unnecessary React import causes TypeScript errors
import React from "react";
import { cn } from "@/lib/utils";

// ✅ Good - only import what you need
import { cn } from "@/lib/utils";
```

Only import React when you need specific features:
```typescript
// ✅ Good - using React features
import React, { useState, useEffect } from "react";
import type { ReactNode } from "react";
```

## Project Planning with PRDs

When working on larger features or multi-step implementations, use Product Requirements Documents (PRDs) to plan and track progress:

### PRD Best Practices

1. **Location**: Store PRDs in the `/tasks/` folder with descriptive names (e.g., `prd-skeleton-loaders.md`)

2. **Structure**: Include these sections:
   - **Project Overview**: Objective, background, success metrics
   - **Current State Analysis**: What exists, what's broken, what needs improvement
   - **Implementation Plan**: Break work into phases with clear priorities
   - **Technical Guidelines**: Architecture decisions, patterns to follow
   - **Acceptance Criteria**: Specific, measurable outcomes for each phase

3. **Phase-Based Implementation**: 
   - Break large features into 2-4 phases based on priority and dependencies
   - Each phase should be completable in 1-3 days
   - Mark phases as completed with ✅ as work progresses
   - Use clear priority levels: HIGH, MEDIUM, LOW

4. **Progress Tracking**:
   - Update the PRD as you complete tasks, marking items with ✅
   - Add implementation summaries after each phase
   - Include test coverage and impact metrics
   - Document architectural decisions and patterns established

5. **Examples**:
   - See `/tasks/prd-skeleton-loaders.md` for a well-structured PRD example
   - Notice how it breaks skeleton implementation into logical phases
   - Each phase has clear deliverables and acceptance criteria

### When to Create a PRD

Create a PRD when:
- The feature spans multiple components or files
- Implementation will take more than 1-2 days
- The work involves architectural decisions
- You need to coordinate multiple related changes
- The user requests comprehensive planning before implementation

### PRD vs Todo Lists

- **PRDs**: For strategic planning and complex features
- **Todo Lists**: For tactical execution and task tracking during implementation
- Use both together: PRD for overall strategy, todos for daily execution

## Supabase Integration

### Environment Setup

The project uses Supabase for data persistence. Key environment variables:

```bash
VITE_SUPABASE_URL=https://egcxzonpmmcirmgqdrla.supabase.co
VITE_SUPABASE_ANON_KEY=your-anon-key
SUPABASE_TOKEN=your-service-role-key  # For admin operations
```

### Database Schema

The database has 11 core tables for storing GitHub contributor data:
- `contributors`, `repositories`, `pull_requests`, `reviews`, `comments`
- `organizations`, `contributor_organizations`, `tracked_repositories`
- `monthly_rankings`, `daily_activity_snapshots`, `sync_logs`

Plus 3 views: `contributor_stats`, `repository_stats`, `recent_activity`

### Key Files for Supabase

- `supabase/migrations/20240614000000_initial_contributor_schema.sql` - Database schema
- `supabase/apply-rls-policies.sql` - Row Level Security policies
- `supabase/IMPLEMENTATION_GUIDE.md` - Complete setup documentation
- `supabase/QUICK_REFERENCE.md` - Common commands and queries
- `src/lib/supabase.ts` - Supabase client configuration

### Important Notes

1. **Progressive Onboarding**: RLS allows public read access, so first search works without login
2. **MCP Server**: Configured in `.mcp.json` for direct database access
3. **Docker Issues**: Use Supabase Dashboard SQL Editor when Docker isn't running
4. **Storage**: Each large repo uses ~400MB/year. Plan archival for old data.

### Useful Debug Commands

```bash
# Test RLS policies
node test-rls-access.js

# Check Supabase status (requires Docker)
npx supabase status

# Apply migrations via Dashboard
# Copy contents of migration file and run in SQL Editor
```

## Development Memories

- Replaced all require() calls with proper ES module patterns in storybook
- remember to mock external dependencies in tests
- never use jest. only vitest
- mock supabase in tests always
- jest is leveraged in the storybook only
- use the /docs folder for postmortems and /tasks for plans. remove plans when feature is implemented, but write docs when plans are completed
- after visual changes always look for opportunity to improve performance
- no premmature optimizations without testing
- use the supabase mcp server for migrations
<<<<<<< HEAD
- `console.log(\`${owner}\`)` is a security vulnerability. We need to do `console.log(%s, owner)`
=======
>>>>>>> e480ace6

## Known Issues

### TypeScript Environment Variable Warnings

**Problem**: TypeScript compilation shows errors like `Property 'env' does not exist on type 'ImportMeta'` for `import.meta.env` usage.

**Root Cause**: Netlify Functions compile to CommonJS while Vite expects ESM. The `import.meta.env` pattern works at runtime but TypeScript struggles with mixed module contexts.

**Solution**: Use the fallback pattern `import.meta.env?.VAR || process.env.VAR` in environment variable files:

```typescript
// ✅ Correct pattern - works in both ESM and CommonJS
const VITE_GITHUB_TOKEN = import.meta.env?.VITE_GITHUB_TOKEN || process.env.VITE_GITHUB_TOKEN;
```

**Status**: These are build-time warnings that don't affect runtime functionality. The application works correctly despite these TypeScript errors.

**Files affected**: `src/lib/github.ts`, `src/lib/supabase.ts`, `src/lib/inngest/client.ts`

## User Experience Standards

This project follows an **invisible, Netflix-like user experience** where data loading and processing happens automatically in the background. Key principles:

1. **Database-first**: Always query cached data before API calls
2. **Auto-detection**: Automatically detect and fix data quality issues
3. **Subtle notifications**: Keep users informed without interrupting workflow
4. **Progressive enhancement**: Core functionality works immediately, enhanced features load in background
5. **No manual intervention**: Users never need to click "Load Data" or understand technical details

### Implementation Guidelines

- **New Features**: Follow `/docs/user-experience/feature-template.md` for consistent UX patterns
- **Data Loading**: Use `/docs/user-experience/implementation-checklist.md` for proper auto-detection integration
- **User Notifications**: Reference `/docs/user-experience/invisible-data-loading.md` for notification standards

### Key Files for UX Consistency
- `src/lib/progressive-capture/smart-notifications.ts` - Auto-detection on page load
- `src/lib/progressive-capture/background-processor.ts` - Invisible background work
- `src/lib/progressive-capture/ui-notifications.ts` - User-friendly notifications

When implementing features that load data or process information in the background, always ensure:
- Immediate value with cached data
- Automatic detection and improvement of data quality
- Subtle, helpful notifications (not technical jargon)
<<<<<<< HEAD
- Graceful error handling and fallbacks
```
=======
- Graceful error handling and fallbacks
>>>>>>> e480ace6
<|MERGE_RESOLUTION|>--- conflicted
+++ resolved
@@ -152,10 +152,7 @@
 - after visual changes always look for opportunity to improve performance
 - no premmature optimizations without testing
 - use the supabase mcp server for migrations
-<<<<<<< HEAD
 - `console.log(\`${owner}\`)` is a security vulnerability. We need to do `console.log(%s, owner)`
-=======
->>>>>>> e480ace6
 
 ## Known Issues
 
@@ -201,9 +198,4 @@
 - Immediate value with cached data
 - Automatic detection and improvement of data quality
 - Subtle, helpful notifications (not technical jargon)
-<<<<<<< HEAD
-- Graceful error handling and fallbacks
-```
-=======
-- Graceful error handling and fallbacks
->>>>>>> e480ace6
+- Graceful error handling and fallbacks