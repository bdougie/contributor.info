--- conflicted
+++ resolved
@@ -1,15 +1,9 @@
 name: Continue Agent Issue Triage
 on:
   issues:
-<<<<<<< HEAD
     types: [opened, edited, reopened, labeled]
   issue_comment:
-    types: [created]
-=======
-    types: [opened, edited, reopened]
-  issue_comment:
     types: [created] # Trigger on new comments to detect @continue-agent mentions
->>>>>>> a55b5848
   workflow_dispatch: # Allow manual testing
     inputs:
       issue_number:
@@ -29,27 +23,17 @@
 jobs:
   triage:
     runs-on: ubuntu-latest
-<<<<<<< HEAD
-    # Only run on issues that need triage or when explicitly called
-=======
     # Only run on issues that need triage or when @continue-agent is mentioned
->>>>>>> a55b5848
     if: |
       github.event_name == 'workflow_dispatch' ||
       (github.event_name == 'issues' && 
        (github.event.action == 'opened' || 
         github.event.action == 'edited' ||
-<<<<<<< HEAD
         github.event.action == 'reopened' ||
         (github.event.action == 'labeled' && 
          github.event.label.name == 'needs-triage'))) ||
       (github.event_name == 'issue_comment' && 
-       github.event.issue.pull_request == null &&
-=======
-        contains(github.event.issue.labels.*.name, 'needs-triage'))) ||
-      (github.event_name == 'issue_comment' && 
        !github.event.issue.pull_request &&
->>>>>>> a55b5848
        contains(github.event.comment.body, '@continue-agent'))
 
     permissions:
