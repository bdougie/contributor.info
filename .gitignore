# Logs
logs
*.log
npm-debug.log*
yarn-debug.log*
yarn-error.log*
pnpm-debug.log*
lerna-debug.log*

node_modules
dist
dist-ssr
*.local
  
.env

# Editor directories and files
.vscode/*
!.vscode/extensions.json
.idea
.DS_Store
*.suo
*.ntvs*
*.njsproj
*.sln
*.sw?

tsconfig.app.tsbuildinfo
tsconfig.node.tsbuildinfo

.vscode/mcp.json

<<<<<<< HEAD
CLAUDE.md

=======
>>>>>>> 4dc4870b
.mcp.json<|MERGE_RESOLUTION|>--- conflicted
+++ resolved
@@ -30,9 +30,4 @@
 
 .vscode/mcp.json
 
-<<<<<<< HEAD
-CLAUDE.md
-
-=======
->>>>>>> 4dc4870b
 .mcp.json