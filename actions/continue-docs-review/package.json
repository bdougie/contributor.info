{
  "name": "continue-docs-review",
  "version": "1.0.0",
  "description": "Documentation review action using Continue Agent",
  "main": "index.ts",
  "scripts": {
    "build": "tsc",
    "test": "echo \"No tests configured\""
  },
  "dependencies": {
    "@actions/core": "1.11.1",
    "@actions/github": "6.0.1",
<<<<<<< HEAD
    "glob": "9.0.0",
    "js-yaml": "4.1.1"
=======
    "glob": "9.3.5",
    "js-yaml": "4.1.0"
>>>>>>> 59dbd23c
  },
  "devDependencies": {
    "@types/glob": "^8.1.0",
    "@types/js-yaml": "4.0.9",
    "@types/node": "20.11.5",
    "tsx": "4.7.0",
    "typescript": "5.3.3"
  }
}<|MERGE_RESOLUTION|>--- conflicted
+++ resolved
@@ -10,13 +10,8 @@
   "dependencies": {
     "@actions/core": "1.11.1",
     "@actions/github": "6.0.1",
-<<<<<<< HEAD
-    "glob": "9.0.0",
+    "glob": "9.3.5",
     "js-yaml": "4.1.1"
-=======
-    "glob": "9.3.5",
-    "js-yaml": "4.1.0"
->>>>>>> 59dbd23c
   },
   "devDependencies": {
     "@types/glob": "^8.1.0",
