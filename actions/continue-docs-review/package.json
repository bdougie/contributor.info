--- conflicted
+++ resolved
@@ -8,13 +8,8 @@
     "test": "echo \"No tests configured\""
   },
   "dependencies": {
-<<<<<<< HEAD
-    "@actions/core": "1.10.1",
+    "@actions/core": "1.11.1",
     "@actions/github": "6.0.1",
-=======
-    "@actions/core": "1.11.1",
-    "@actions/github": "6.0.0",
->>>>>>> 4805ae52
     "glob": "8.1.0",
     "js-yaml": "4.1.0"
   },
