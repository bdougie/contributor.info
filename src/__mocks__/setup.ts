--- conflicted
+++ resolved
@@ -47,45 +47,10 @@
   },
 }));
 
-<<<<<<< HEAD
-// Mock fetch globally to avoid network requests in tests
-import { setupGitHubApiMock } from './github-api';
-setupGitHubApiMock();
-
-// Global fetch mock for any missed network calls
-global.fetch = vi.fn((url, options) => {
-  if (url.toString().includes('/api/queue-event')) {
-    return Promise.resolve({
-      ok: true,
-      status: 200,
-      statusText: 'OK',
-      json: () => Promise.resolve({ eventId: 'mock-id' }),
-      text: () => Promise.resolve('OK'),
-    } as Response);
-  }
-
-  return Promise.resolve({
-    ok: false,
-    status: 500,
-    statusText: 'Internal Server Error',
-    json: () => Promise.resolve({ error: 'Network call blocked in tests' }),
-    text: () => Promise.resolve('Network call blocked in tests'),
-  } as Response);
-});
-
-// Suppress console methods in tests to reduce noise
-const originalConsole = { ...console };
-beforeEach(() => {
-  console.warn = vi.fn();
-  console.error = vi.fn();
-  console.log = vi.fn();
-});
-=======
 // Mock problematic dependencies with empty implementations
 vi.mock('@nivo/scatterplot', () => ({ default: vi.fn() }));
 vi.mock('@nivo/core', () => ({ default: vi.fn() }));
 vi.mock('d3-interpolate', () => ({ default: vi.fn() }));
->>>>>>> befef78a
 
 // Clear all mocks after each test
 afterEach(() => {
