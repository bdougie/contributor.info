import * as React from 'react';
import { cva, type VariantProps } from 'class-variance-authority';

import { cn } from '@/lib/utils';

const badgeVariants = cva(
  'inline-flex items-center rounded-md border px-2.5 py-0.5 text-xs font-semibold transition-colors focus:outline-none focus:ring-2 focus:ring-ring focus:ring-offset-2',
  {
    variants: {
      variant: {
        default: 'border-transparent bg-primary text-primary-foreground shadow hover:bg-primary/80',
        secondary:
          'border-transparent bg-secondary text-secondary-foreground hover:bg-secondary/80',
        destructive:
          'border-transparent bg-destructive text-destructive-foreground shadow hover:bg-destructive/80',
        outline: 'text-foreground',
      },
    },
    defaultVariants: {
      variant: 'default',
    },
  }
);

export interface BadgeProps
  extends React.HTMLAttributes<HTMLDivElement>,
    VariantProps<typeof badgeVariants> {}

const Badge = React.forwardRef<HTMLDivElement, BadgeProps>(
  ({ className, variant, ...props }, ref) => {
<<<<<<< HEAD
    return (
      <div 
        ref={ref}
        className={cn(badgeVariants({ variant }), className)} 
        {...props} 
      />
    );
=======
    return <div ref={ref} className={cn(badgeVariants({ variant }), className)} {...props} />;
>>>>>>> a45d603f
  }
);
Badge.displayName = 'Badge';

<<<<<<< HEAD
export { Badge };
export { badgeVariants };
=======
// eslint-disable-next-line react-refresh/only-export-components
export { Badge, badgeVariants };
>>>>>>> a45d603f
<|MERGE_RESOLUTION|>--- conflicted
+++ resolved
@@ -28,25 +28,10 @@
 
 const Badge = React.forwardRef<HTMLDivElement, BadgeProps>(
   ({ className, variant, ...props }, ref) => {
-<<<<<<< HEAD
-    return (
-      <div 
-        ref={ref}
-        className={cn(badgeVariants({ variant }), className)} 
-        {...props} 
-      />
-    );
-=======
     return <div ref={ref} className={cn(badgeVariants({ variant }), className)} {...props} />;
->>>>>>> a45d603f
   }
 );
 Badge.displayName = 'Badge';
 
-<<<<<<< HEAD
-export { Badge };
-export { badgeVariants };
-=======
 // eslint-disable-next-line react-refresh/only-export-components
-export { Badge, badgeVariants };
->>>>>>> a45d603f
+export { Badge, badgeVariants };