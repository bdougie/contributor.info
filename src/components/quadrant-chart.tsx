import { useMemo } from "react";
import { Avatar, AvatarFallback, AvatarImage } from "@/components/ui/avatar";
import {
  Tooltip,
  TooltipContent,
  TooltipProvider,
  TooltipTrigger,
} from "@/components/ui/tooltip";
import { format } from "date-fns";
import type { PullRequest, QuadrantData } from "@/lib/types";
import { ContributionAnalyzer } from "@/lib/contribution-analyzer";
<<<<<<< HEAD
import { ContributorHoverCard } from "@/components/contributor-hover-card";
=======
import { ContributionHoverCard } from "./contribution-hover-card";
>>>>>>> 58a362c2

interface QuadrantChartProps {
  data: PullRequest[];
  quadrants: QuadrantData[];
}

const QUADRANTS = {
  REFINEMENT: {
    label: "Refinement",
    x: 25,
    y: 25,
  },
  NEW_STUFF: {
    label: "New Stuff",
    x: 75,
    y: 25,
  },
  MAINTENANCE: {
    label: "Maintenance",
    x: 25,
    y: 75,
  },
  REFACTORING: {
    label: "Refactoring",
    x: 75,
    y: 75,
  },
};

export function QuadrantChart({ data, quadrants }: QuadrantChartProps) {
  const chartData = useMemo(() => {
    return data.map((pr) => {
      const metrics = ContributionAnalyzer.analyze(pr);

      // Handle potentially undefined commits
      const commits = pr.commits || [];

      const mainLanguage = commits.reduce(
        (acc, commit) => {
          if (!acc || commit.additions + commit.deletions > acc.changes) {
            return {
              name: commit.language,
              changes: commit.additions + commit.deletions,
            };
          }
          return acc;
        },
        { name: "", changes: 0 }
      ).name;

      const totalAdditions = commits.reduce(
        (sum, commit) => sum + commit.additions,
        0
      );
      const totalDeletions = commits.reduce(
        (sum, commit) => sum + commit.deletions,
        0
      );

      return {
        ...metrics,
        language: mainLanguage,
        pr,
        stats: {
          additions: totalAdditions,
          deletions: totalDeletions,
        },
      };
    });
  }, [data]);

  const quadrantCounts = useMemo(() => {
    return chartData.reduce(
      (acc, point) => {
        acc[point.quadrant]++;
        return acc;
      },
      { refinement: 0, newStuff: 0, maintenance: 0, refactoring: 0 }
    );
  }, [chartData]);

  return (
    <TooltipProvider>
      {/* Mobile placeholder - only shown on small screens */}
      <div className="md:hidden flex flex-col items-center justify-center p-6 border rounded-lg bg-background text-center space-y-4">
        <div className="w-16 h-16 text-muted-foreground animate-pulse">
          <svg
            xmlns="http://www.w3.org/2000/svg"
            fill="none"
            viewBox="0 0 24 24"
            stroke="currentColor"
          >
            <path
              strokeLinecap="round"
              strokeLinejoin="round"
              strokeWidth={2}
              d="M4 8V4m0 0h4M4 4l5 5m11-1V4m0 0h-4m4 0l-5 5M4 16v4m0 0h4m-4 0l5-5m11 5v-4m0 4h-4m4 0l-5-5"
            />
          </svg>
        </div>
        <h3 className="text-lg font-medium">Rotate your device</h3>
        <p className="text-sm text-muted-foreground">
          The distribution chart works best in landscape mode on mobile devices.
        </p>
      </div>

      {/* Desktop chart - hidden on small screens, shown on medium and up */}
      <div className="hidden md:block relative w-full aspect-[16/9] bg-background border rounded-lg mx-auto">
        {/* Grid lines */}
        <div className="absolute inset-0 border-dashed border-muted">
          <div className="absolute left-1/2 top-0 bottom-0 border-l border-dashed border-muted" />
          <div className="absolute top-1/2 left-0 right-0 border-t border-dashed border-muted" />
        </div>

        {/* Axis labels */}
        <div className="absolute left-2 top-1/2 -translate-y-1/2 -rotate-90 text-xs text-muted-foreground">
          Deletions →
        </div>
        <div className="absolute bottom-2 left-1/2 -translate-x-1/2 text-xs text-muted-foreground">
          Additions →
        </div>

        {/* Quadrant labels */}
        {Object.entries(QUADRANTS).map(([key, { label, x, y }]) => {
          const quadrant = quadrants.find((q) => q.name === label);
          const authors = quadrant?.authors || [];

<<<<<<< HEAD
          return (
            <div
              key={key}
              className="absolute flex items-center gap-2 group"
              style={{
                left: `${x}%`,
                top: `${y}%`,
                transform: "translate(-50%, -50%)",
              }}
            >
              <div className="flex -space-x-2">
                {authors.slice(0, 3).map((author, index) => {
                  // Create a minimal ContributorStats object for each author
                  const contributorStats = {
                    login: author.login,
                    avatar_url: `https://avatars.githubusercontent.com/u/${
                      author.id ?? 0
                    }`,
                    pullRequests: (author as any).contributions || 0,
                    percentage:
                      (((author as any).contributions || 0) /
                        (data.length || 1)) *
                      100,
                    recentPRs: data
                      .filter(
                        (pr) =>
                          pr.author?.login === author.login ||
                          (author.id != null && pr.author?.id === author.id)
                      )
                      .slice(0, 5), // Get up to 5 recent PRs
                  };

                  return (
                    <ContributorHoverCard
                      key={`${label}-${author.id}-${index}`}
                      contributor={contributorStats}
                    >
                      <Avatar className="w-6 h-6 border-2 border-background cursor-pointer">
                        <AvatarImage
                          src={`https://avatars.githubusercontent.com/u/${
                            author.id ?? 0
                          }`}
=======
            return (
              <div
                key={key}
                className="absolute flex items-center gap-2"
                style={{
                  left: `${x}%`,
                  top: `${y}%`,
                  transform: "translate(-50%, -50%)",
                }}
              >
                <div className="flex -space-x-2">
                  {authors.slice(0, 3).map((author, index) => (
                    <ContributionHoverCard
                      key={`${label}-${author.id}-${index}`}
                      authorId={author.id}
                      authorLogin={author.login}
                      pullRequests={data}
                    >
                      <Avatar className="w-6 h-6 border-2 border-background cursor-pointer">
                        <AvatarImage
                          src={`https://avatars.githubusercontent.com/u/${author.id}`}
>>>>>>> 58a362c2
                          alt={author.login}
                        />
                        <AvatarFallback className="bg-primary text-[8px]">
                          {author.login.slice(0, 2).toUpperCase()}
                        </AvatarFallback>
                      </Avatar>
<<<<<<< HEAD
                    </ContributorHoverCard>
                  );
                })}
                {authors.length > 3 && (
                  <Avatar className="w-6 h-6 border-2 border-background cursor-pointer">
                    <AvatarFallback className="bg-primary text-[8px]">
                      +{authors.length - 3}
                    </AvatarFallback>
                  </Avatar>
                )}
=======
                    </ContributionHoverCard>
                  ))}
                  {authors.length > 3 && (
                    <Avatar className="w-6 h-6 border-2 border-background">
                      <AvatarFallback className="bg-primary text-[8px]">
                        +{authors.length - 3}
                      </AvatarFallback>
                    </Avatar>
                  )}
                </div>
                <div className="flex flex-col">
                  <span className="text-sm font-medium">{label}</span>
                  <span className="text-xs text-muted-foreground">
                    {
                      quadrantCounts[
                        key.toLowerCase() as keyof typeof quadrantCounts
                      ]
                    }{" "}
                    files
                  </span>
                  <span className="text-xs text-muted-foreground hidden group-hover:block">
                    {description}
                  </span>
                </div>
>>>>>>> 58a362c2
              </div>
              <div className="flex flex-col">
                <span className="text-sm font-medium">{label}</span>
                <span className="text-xs text-muted-foreground">
                  {
                    quadrantCounts[
                      key.toLowerCase() as keyof typeof quadrantCounts
                    ]
                  }{" "}
                  files
                </span>
              </div>
            </div>
          );
        })}

        {/* Data points */}
        {chartData.map((point, i) => (
          <Tooltip key={`point-${point.pr.id || point.pr.number}-${i}`}>
            <TooltipTrigger asChild>
              <a
                href={point.pr.url}
                target="_blank"
                rel="noopener noreferrer"
                className="absolute w-2 h-2 rounded-full bg-primary hover:w-3 hover:h-3 transition-all hover:bg-primary hover:opacity-80 z-10"
                style={{
                  left: `${point.x}%`,
                  top: `${point.y}%`,
                  transform: "translate(-50%, -50%)",
                  opacity: 0.6,
                }}
              />
            </TooltipTrigger>
            <TooltipContent className="max-w-[300px]">
              <div className="space-y-2">
                <div className="font-medium">{point.pr.title}</div>
                <div className="text-xs text-muted-foreground">
                  #{point.pr.number} by {point.pr.author?.login || "Unknown"} ·{" "}
                  {point.pr.createdAt
                    ? format(new Date(point.pr.createdAt), "MMM d, yyyy")
                    : "Unknown date"}
                </div>
                <div className="flex gap-4 text-xs">
                  <span className="text-green-500">
                    +{point.stats.additions}
                  </span>
                  <span className="text-red-500">-{point.stats.deletions}</span>
                </div>
                <div className="text-xs text-muted-foreground">
                  Main language: {point.language || "Unknown"}
                </div>
              </div>
            </TooltipContent>
          </Tooltip>
        ))}
      </div>
    </TooltipProvider>
  );
}<|MERGE_RESOLUTION|>--- conflicted
+++ resolved
@@ -9,11 +9,7 @@
 import { format } from "date-fns";
 import type { PullRequest, QuadrantData } from "@/lib/types";
 import { ContributionAnalyzer } from "@/lib/contribution-analyzer";
-<<<<<<< HEAD
 import { ContributorHoverCard } from "@/components/contributor-hover-card";
-=======
-import { ContributionHoverCard } from "./contribution-hover-card";
->>>>>>> 58a362c2
 
 interface QuadrantChartProps {
   data: PullRequest[];
@@ -141,7 +137,6 @@
           const quadrant = quadrants.find((q) => q.name === label);
           const authors = quadrant?.authors || [];
 
-<<<<<<< HEAD
           return (
             <div
               key={key}
@@ -184,36 +179,12 @@
                           src={`https://avatars.githubusercontent.com/u/${
                             author.id ?? 0
                           }`}
-=======
-            return (
-              <div
-                key={key}
-                className="absolute flex items-center gap-2"
-                style={{
-                  left: `${x}%`,
-                  top: `${y}%`,
-                  transform: "translate(-50%, -50%)",
-                }}
-              >
-                <div className="flex -space-x-2">
-                  {authors.slice(0, 3).map((author, index) => (
-                    <ContributionHoverCard
-                      key={`${label}-${author.id}-${index}`}
-                      authorId={author.id}
-                      authorLogin={author.login}
-                      pullRequests={data}
-                    >
-                      <Avatar className="w-6 h-6 border-2 border-background cursor-pointer">
-                        <AvatarImage
-                          src={`https://avatars.githubusercontent.com/u/${author.id}`}
->>>>>>> 58a362c2
                           alt={author.login}
                         />
                         <AvatarFallback className="bg-primary text-[8px]">
                           {author.login.slice(0, 2).toUpperCase()}
                         </AvatarFallback>
                       </Avatar>
-<<<<<<< HEAD
                     </ContributorHoverCard>
                   );
                 })}
@@ -224,32 +195,6 @@
                     </AvatarFallback>
                   </Avatar>
                 )}
-=======
-                    </ContributionHoverCard>
-                  ))}
-                  {authors.length > 3 && (
-                    <Avatar className="w-6 h-6 border-2 border-background">
-                      <AvatarFallback className="bg-primary text-[8px]">
-                        +{authors.length - 3}
-                      </AvatarFallback>
-                    </Avatar>
-                  )}
-                </div>
-                <div className="flex flex-col">
-                  <span className="text-sm font-medium">{label}</span>
-                  <span className="text-xs text-muted-foreground">
-                    {
-                      quadrantCounts[
-                        key.toLowerCase() as keyof typeof quadrantCounts
-                      ]
-                    }{" "}
-                    files
-                  </span>
-                  <span className="text-xs text-muted-foreground hidden group-hover:block">
-                    {description}
-                  </span>
-                </div>
->>>>>>> 58a362c2
               </div>
               <div className="flex flex-col">
                 <span className="text-sm font-medium">{label}</span>
