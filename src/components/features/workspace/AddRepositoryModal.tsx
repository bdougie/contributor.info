import { useState, useCallback, useEffect } from 'react';
import {
  Dialog,
  DialogContent,
  DialogDescription,
  DialogHeader,
  DialogTitle,
  DialogFooter,
} from '@/components/ui/dialog';
import { Button } from '@/components/ui/button';
import { Badge } from '@/components/ui/badge';
import { Alert, AlertDescription } from '@/components/ui/alert';
import { Separator } from '@/components/ui/separator';
import { ScrollArea } from '@/components/ui/scroll-area';
import { GitHubSearchInput } from '@/components/ui/github-search-input';
import { WorkspaceService as DefaultWorkspaceService } from '@/services/workspace.service';
import { supabase as defaultSupabase } from '@/lib/supabase';
import { toast } from 'sonner';
import { Package, X, AlertCircle, CheckCircle2, Loader2, Star } from '@/components/ui/icon';
import type { Workspace } from '@/types/workspace';
import type { GitHubRepository } from '@/lib/github';
import type { User } from '@supabase/supabase-js';
import { z } from 'zod';

// Use mock supabase in Storybook if available
interface WindowWithMocks extends Window {
  __mockSupabase?: typeof defaultSupabase;
  __mockWorkspaceService?: typeof DefaultWorkspaceService;
}

const supabase =
  typeof window !== 'undefined' && (window as WindowWithMocks).__mockSupabase
    ? (window as WindowWithMocks).__mockSupabase!
    : defaultSupabase;

// Use mock WorkspaceService in Storybook if available
const WorkspaceService =
  typeof window !== 'undefined' && (window as WindowWithMocks).__mockWorkspaceService
    ? (window as WindowWithMocks).__mockWorkspaceService!
    : DefaultWorkspaceService;

// Tier configuration
const TIER_LIMITS = {
  free: 4,
  pro: 10,
  enterprise: 100,
} as const;

interface StagedRepository extends GitHubRepository {
  notes?: string;
  tags?: string[];
  is_pinned?: boolean;
}

// Extend existing GitHubRepository type for workspace context
interface ExistingRepository
  extends Omit<GitHubRepository, 'id' | 'owner' | 'private' | 'pushed_at'> {
  id: string; // Database stores ID as string
  owner: string; // Simplified from GitHubRepository's owner object
  workspace_repo_id?: string;
  is_pinned?: boolean;
}

// Type for workspace repository query result
// Removed WorkspaceRepoQueryResult - now using Zod schema validation instead

export interface AddRepositoryModalProps {
  open: boolean;
  onOpenChange: (open: boolean) => void;
  workspaceId: string;
  onSuccess?: () => void;
}

export function AddRepositoryModal({
  open,
  onOpenChange,
  workspaceId,
  onSuccess,
}: AddRepositoryModalProps) {
  const [user, setUser] = useState<User | null>(null);
  const [workspace, setWorkspace] = useState<Workspace | null>(null);
  const [stagedRepos, setStagedRepos] = useState<StagedRepository[]>([]);
  const [existingRepoIds, setExistingRepoIds] = useState<Set<string>>(new Set());
  const [existingRepos, setExistingRepos] = useState<ExistingRepository[]>([]);
  const [loading, setLoading] = useState(false);
  const [submitting, setSubmitting] = useState(false);
  const [error, setError] = useState<string | null>(null);
  const [removingRepoId, setRemovingRepoId] = useState<string | null>(null);

  // Calculate limits
  const isFreeTier = workspace?.tier === 'free';
  // Use the correct limits based on tier from configuration
  const tier = workspace?.tier || 'free';
  const maxRepos = TIER_LIMITS[tier as keyof typeof TIER_LIMITS] || TIER_LIMITS.free;
  // Use the actual count of existing repos instead of relying on database field
  const currentRepoCount = existingRepos.length;
  const remainingSlots = maxRepos - currentRepoCount;
  const canAddMore = stagedRepos.length < remainingSlots;

  useEffect(() => {
    // Get the current user and workspace details when the modal opens
    const initialize = async () => {
      if (!open) return;

      setLoading(true);
      setError(null);

      try {
        // Get user
        const {
          data: { user },
        } = await supabase.auth.getUser();
        setUser(user);

        if (!user) {
          setError('You must be logged in to add repositories');
          return;
        }

        // Get workspace details
        const { data: workspaceData } = await supabase
          .from('workspaces')
          .select('*')
          .eq('id', workspaceId)
          .maybeSingle();

        if (workspaceData) {
          setWorkspace(workspaceData);
        }

        // Get existing repositories in workspace with full details
        const { data: existingWorkspaceRepos } = await supabase
          .from('workspace_repositories')
          .select(
            `
            repository_id,
            is_pinned,
            repositories (
              id,
              full_name,
              name,
              owner,
              description,
              language,
              stargazers_count,
              forks_count
            )
          `
          )
          .eq('workspace_id', workspaceId);

        if (existingWorkspaceRepos) {
          // Use Zod to validate the query result instead of casting
          const workspaceRepoSchema = z.array(
            z.object({
              repository_id: z.string(),
              is_pinned: z.boolean().nullable().optional(),
              repositories: z
                .object({
                  id: z.string(),
                  full_name: z.string(),
                  name: z.string(),
                  owner: z.string(),
                  description: z.string().nullable(),
                  language: z.string().nullable(),
                  stargazers_count: z.number(),
                  forks_count: z.number(),
                })
                .nullable(),
            })
          );

          const validationResult = workspaceRepoSchema.safeParse(existingWorkspaceRepos);
          if (!validationResult.success) {
            console.error('%s %o', 'Invalid workspace repos data:', validationResult.error);
            return [];
          }

          const repos = validationResult.data
            .filter((r) => r.repositories)
            .map(
              (r): ExistingRepository => ({
                ...r.repositories!,
                workspace_repo_id: r.repository_id,
                is_pinned: r.is_pinned ?? false,
              })
            );

          setExistingRepos(repos);
          setExistingRepoIds(new Set(repos.map((r) => r.full_name)));
        }
      } catch (err) {
        console.error('%s %o', 'Error initializing modal:', err);
        const errorMessage = err instanceof Error ? err.message : 'Unknown error occurred';
        setError(`Failed to load workspace details: ${errorMessage}`);
      } finally {
        setLoading(false);
      }
    };

    initialize();
  }, [open, workspaceId]);

  const handleSelectRepository = useCallback(
    (repo: GitHubRepository) => {
      // Check if already in workspace
      if (existingRepoIds.has(repo.full_name)) {
        setError(`${repo.full_name} is already in this workspace`);
        setTimeout(() => setError(null), 3000);
        return;
      }

      // Check if already staged
      if (stagedRepos.some((r) => r.full_name === repo.full_name)) {
        setError(`${repo.full_name} is already in your selection`);
        setTimeout(() => setError(null), 3000);
        return;
      }

      // Check if we have room
      if (!canAddMore) {
        setError(
          `Repository limit reached. Maximum ${maxRepos} repositories allowed for ${workspace?.tier || 'free'} tier.`
        );
        return;
      }

      // Add to staging
      setStagedRepos([...stagedRepos, repo]);
      toast.success(`Added ${repo.full_name} to selection`);
    },
    [stagedRepos, existingRepoIds, canAddMore, maxRepos, workspace?.tier]
  );

  const handleRemoveFromStaging = useCallback(
    (fullName: string) => {
      setStagedRepos(stagedRepos.filter((r) => r.full_name !== fullName));
    },
    [stagedRepos]
  );

  const handleRemoveFromWorkspace = useCallback(
    async (repoId: string, repoName: string) => {
      if (!user?.id) {
        setError('You must be logged in to remove repositories');
        return;
      }

      // Verify user is workspace owner
      if (workspace?.owner_id !== user.id) {
        setError('Only workspace owners can remove repositories');
        return;
      }

      // Confirm removal with user
      const confirmed = window.confirm(
        `Are you sure you want to remove ${repoName} from this workspace? This action cannot be undone.`
      );

      if (!confirmed) {
        return;
      }

      setRemovingRepoId(repoId);
      try {
        // Remove from workspace (RLS policies should also enforce ownership)
        const { error: removeError } = await supabase
          .from('workspace_repositories')
          .delete()
          .eq('workspace_id', workspaceId)
          .eq('repository_id', repoId);

        if (removeError) {
          throw removeError;
        }

        // Update local state only after successful removal
        setExistingRepos((prevRepos) => prevRepos.filter((r) => r.id !== repoId));
        setExistingRepoIds((prev) => {
          const newSet = new Set(prev);
          newSet.delete(repoName);
          return newSet;
        });

        toast.success(`Removed ${repoName} from workspace`);

        // Call success callback to refresh parent
        if (onSuccess) {
          onSuccess();
        }
      } catch (err) {
        console.error('%s %o', 'Error removing repository:', err);
        const errorMessage = err instanceof Error ? err.message : 'Unknown error occurred';
        toast.error(`Failed to remove ${repoName}: ${errorMessage}`);
      } finally {
        setRemovingRepoId(null);
      }
    },
    [user, workspace, workspaceId, onSuccess]
  );

  const handleSubmit = useCallback(async () => {
    if (!user?.id) {
      setError('You must be logged in to add repositories');
      return;
    }

    if (stagedRepos.length === 0) {
      setError('Please add at least one repository to your selection');
      return;
    }

    setSubmitting(true);
    setError(null);

    try {
      // First, we need to ensure these repositories are tracked in our system
      const repoPromises = stagedRepos.map(async (repo) => {
        // Check if repository exists in our database
        const { data: existingRepo } = await supabase
          .from('repositories')
          .select('id')
          .eq('full_name', repo.full_name)
          .maybeSingle();

        if (existingRepo) {
          return existingRepo.id;
        }

        // If not, create it
        const { data: newRepo, error: createError } = await supabase
          .from('repositories')
          .insert({
            github_id: repo.id,
            full_name: repo.full_name,
            name: repo.name,
            owner: repo.owner.login,
            description: repo.description,
            language: repo.language,
            stargazers_count: repo.stargazers_count,
            forks_count: repo.forks_count,
            is_tracked: true,
            is_active: true,
          })
          .select('id')
          .maybeSingle();

        if (createError || !newRepo) {
<<<<<<< HEAD
          console.error('Error creating repository:', createError);
=======
          console.error('%s %o', 'Error creating repository:', createError);
>>>>>>> c706eef2
          throw new Error(`Failed to add ${repo.full_name}`);
        }

        return newRepo.id;
      });

      const repositoryIds = await Promise.all(repoPromises);

      // Now add all repositories to the workspace
      let successCount = 0;
      const errors: string[] = [];

      for (let i = 0; i < repositoryIds.length; i++) {
        const repoId = repositoryIds[i];
        const stagedRepo = stagedRepos[i];

        const response = await WorkspaceService.addRepositoryToWorkspace(workspaceId, user.id, {
          repository_id: repoId,
          notes: stagedRepo.notes,
          tags: stagedRepo.tags,
          is_pinned: stagedRepo.is_pinned,
        });

        if (response.success) {
          successCount++;
        } else {
          errors.push(`${stagedRepo.full_name}: ${response.error}`);
        }
      }

      if (successCount > 0) {
        toast.success(
          `Successfully added ${successCount} ${successCount === 1 ? 'repository' : 'repositories'} to workspace!`
        );

        // Clear staging area
        setStagedRepos([]);

        // Call success callback
        if (onSuccess) {
          onSuccess();
        }

        // Close modal if all succeeded
        if (errors.length === 0) {
          onOpenChange(false);
        }
      }

      if (errors.length > 0) {
        setError(errors.join('\n'));
      }
    } catch (err) {
      console.error('%s %o', 'Error adding repositories to workspace:', err);
      setError('An unexpected error occurred. Please try again.');
    } finally {
      setSubmitting(false);
    }
  }, [user, workspaceId, stagedRepos, onOpenChange, onSuccess]);

  const handleCancel = useCallback(() => {
    if (!submitting) {
      setError(null);
      setStagedRepos([]);
      onOpenChange(false);
    }
  }, [submitting, onOpenChange]);

  return (
    <Dialog open={open} onOpenChange={onOpenChange}>
      <DialogContent className="sm:max-w-[700px] max-h-[85vh] flex flex-col">
        <DialogHeader>
          <DialogTitle className="flex items-center gap-2">
            <Package className="h-5 w-5" />
            Manage Workspace Repositories
          </DialogTitle>
          <DialogDescription>
            Add new repositories or remove existing ones from your workspace.
            {isFreeTier && ` Free tier is limited to ${maxRepos} repositories.`}
          </DialogDescription>
        </DialogHeader>

        {/* Tier Limit Display */}
        <div
          className="flex items-center justify-between p-3 bg-muted rounded-lg"
          role="status"
          aria-live="polite"
        >
          <div className="flex items-center gap-2">
            <span className="text-sm font-medium">Repository Slots:</span>
            <Badge variant={remainingSlots <= 2 ? 'destructive' : 'secondary'}>
              {currentRepoCount} / {maxRepos} used
            </Badge>
          </div>
          {isFreeTier && (
            <Badge variant="outline" className="gap-1">
              <AlertCircle className="h-3 w-3" />
              Free Tier
            </Badge>
          )}
        </div>

        {/* Search Section */}
        <div className="space-y-2">
          <label className="text-sm font-medium">Search GitHub</label>
          <GitHubSearchInput
            placeholder="Search for repositories (e.g., facebook/react)"
            onSearch={(query) => {
              // This is for manual search submission
              console.log('%s', `Manual search: ${query}`);
            }}
            onSelect={handleSelectRepository}
            showButton={false}
          />
        </div>

        {/* Existing Repositories Section */}
        {loading ? (
          <div className="flex items-center justify-center p-8">
            <Loader2 className="h-6 w-6 animate-spin" />
            <span className="ml-2 text-sm text-muted-foreground">Loading repositories...</span>
          </div>
        ) : (
          existingRepos.length > 0 && (
            <>
              <Separator />
              <div className="space-y-2">
                <div className="flex items-center justify-between">
                  <h3 className="text-sm font-medium">Current Workspace Repositories</h3>
                  <Badge variant="outline">{existingRepos.length} repositories</Badge>
                </div>
                <ScrollArea className="h-[150px] pr-4">
                  <div className="space-y-2">
                    {existingRepos.map((repo) => (
                      <div
                        key={repo.id}
                        className="flex items-start justify-between p-2 rounded-lg border bg-muted/30"
                      >
                        <div className="flex-1 min-w-0">
                          <div className="flex items-center gap-2">
                            <span className="text-sm font-medium truncate">{repo.full_name}</span>
                            {repo.is_pinned && (
                              <Star className="h-3 w-3 text-yellow-500 fill-yellow-500" />
                            )}
                          </div>
                          <div className="flex items-center gap-3 mt-1">
                            {repo.language && (
                              <span className="text-xs text-muted-foreground">{repo.language}</span>
                            )}
                            <span className="text-xs text-muted-foreground flex items-center gap-1">
                              <Star className="h-3 w-3" />
                              {repo.stargazers_count?.toLocaleString() || 0}
                            </span>
                          </div>
                        </div>
                        <Button
                          variant="ghost"
                          size="sm"
                          onClick={() => handleRemoveFromWorkspace(repo.id, repo.full_name)}
                          disabled={removingRepoId === repo.id || removingRepoId !== null}
                          className="ml-2 text-destructive hover:text-destructive"
                          aria-label={`Remove ${repo.full_name} from workspace`}
                          title={`Remove ${repo.full_name} from workspace`}
                        >
                          {removingRepoId === repo.id ? (
                            <Loader2 className="h-4 w-4 animate-spin" />
                          ) : (
                            <X className="h-4 w-4" />
                          )}
                        </Button>
                      </div>
                    ))}
                  </div>
                </ScrollArea>
              </div>
            </>
          )
        )}

        <Separator />

        {/* Shopping Cart Section */}
        <div className="flex-1 min-h-0 flex flex-col">
          <div className="flex items-center justify-between mb-2">
            <h3 className="font-medium flex items-center gap-2">
              <Package className="h-4 w-4" />
              Selected Repositories ({stagedRepos.length})
            </h3>
            {stagedRepos.length > 0 && (
              <Button variant="ghost" size="sm" onClick={() => setStagedRepos([])}>
                Clear All
              </Button>
            )}
          </div>

          {stagedRepos.length === 0 ? (
            <div className="flex-1 flex items-center justify-center text-muted-foreground">
              <div className="text-center">
                <Package className="h-12 w-12 mx-auto mb-2 opacity-50" />
                <p className="text-sm">No repositories selected</p>
                <p className="text-xs mt-1">Search and select repositories above</p>
              </div>
            </div>
          ) : (
            <ScrollArea className="flex-1 pr-4">
              <div className="space-y-2">
                {stagedRepos.map((repo) => (
                  <div
                    key={repo.full_name}
                    className="flex items-start justify-between p-3 rounded-lg border bg-card"
                  >
                    <div className="flex-1 min-w-0">
                      <div className="flex items-center gap-2">
                        <img
                          src={repo.owner.avatar_url}
                          alt={repo.owner.login}
                          className="h-5 w-5 rounded"
                        />
                        <span className="font-medium text-sm truncate">{repo.full_name}</span>
                      </div>
                      {repo.description && (
                        <p className="text-xs text-muted-foreground mt-1 line-clamp-1">
                          {repo.description}
                        </p>
                      )}
                      <div className="flex items-center gap-3 mt-1">
                        {repo.language && (
                          <span className="text-xs text-muted-foreground">{repo.language}</span>
                        )}
                        <span className="text-xs text-muted-foreground flex items-center gap-1">
                          <Star className="h-3 w-3" />
                          {repo.stargazers_count.toLocaleString()}
                        </span>
                      </div>
                    </div>
                    <Button
                      variant="ghost"
                      size="sm"
                      onClick={() => handleRemoveFromStaging(repo.full_name)}
                      className="ml-2"
                      aria-label={`Remove ${repo.full_name} from selection`}
                      title="Remove from selection"
                    >
                      <X className="h-4 w-4" />
                    </Button>
                  </div>
                ))}
              </div>
            </ScrollArea>
          )}
        </div>

        {/* Error Alert */}
        {error && (
          <Alert variant="destructive">
            <AlertCircle className="h-4 w-4" />
            <AlertDescription className="whitespace-pre-line">{error}</AlertDescription>
          </Alert>
        )}

        {/* Warning if approaching limit */}
        {!error && remainingSlots > 0 && remainingSlots <= stagedRepos.length && (
          <Alert>
            <AlertCircle className="h-4 w-4" />
            <AlertDescription>
              You're about to use all remaining repository slots.
              {isFreeTier && ' Upgrade to Pro for unlimited repositories.'}
            </AlertDescription>
          </Alert>
        )}

        <DialogFooter>
          <Button variant="outline" onClick={handleCancel} disabled={submitting}>
            Cancel
          </Button>
          <Button
            onClick={handleSubmit}
            disabled={submitting || stagedRepos.length === 0 || loading}
            className="gap-2"
          >
            {submitting ? (
              <>
                <Loader2 className="h-4 w-4 animate-spin" />
                Adding {stagedRepos.length}{' '}
                {stagedRepos.length === 1 ? 'Repository' : 'Repositories'}...
              </>
            ) : (
              <>
                <CheckCircle2 className="h-4 w-4" />
                Add {stagedRepos.length} {stagedRepos.length === 1 ? 'Repository' : 'Repositories'}
              </>
            )}
          </Button>
        </DialogFooter>
      </DialogContent>
    </Dialog>
  );
}<|MERGE_RESOLUTION|>--- conflicted
+++ resolved
@@ -346,11 +346,7 @@
           .maybeSingle();
 
         if (createError || !newRepo) {
-<<<<<<< HEAD
-          console.error('Error creating repository:', createError);
-=======
           console.error('%s %o', 'Error creating repository:', createError);
->>>>>>> c706eef2
           throw new Error(`Failed to add ${repo.full_name}`);
         }
 
