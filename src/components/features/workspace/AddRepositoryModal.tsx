--- conflicted
+++ resolved
@@ -345,11 +345,7 @@
           .select('id')
           .maybeSingle();
 
-<<<<<<< HEAD
-        if (createError) {
-=======
         if (createError || !newRepo) {
->>>>>>> a45d603f
           console.error('%s %o', 'Error creating repository:', createError);
           throw new Error(`Failed to add ${repo.full_name}`);
         }
