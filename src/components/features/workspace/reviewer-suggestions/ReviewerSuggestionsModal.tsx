import { useCallback, useEffect, useMemo, useState } from 'react';
import { Dialog, DialogContent, DialogHeader, DialogTitle } from '@/components/ui/dialog';
import { Button } from '@/components/ui/button';
import { Badge } from '@/components/ui/badge';
import { Loader2, Users, Copy } from '@/components/ui/icon';
import { Avatar, AvatarFallback, AvatarImage } from '@/components/ui/avatar';
import { ScrollArea } from '@/components/ui/scroll-area';
import {
  Select,
  SelectTrigger,
  SelectContent,
  SelectItem,
  SelectValue,
} from '@/components/ui/select';
import {
  fetchCodeOwners,
  suggestReviewers,
  fetchRecentPullRequests,
  fetchPRsWithoutReviewers,
  type MinimalPR,
} from '@/services/reviewer-suggestions.service';
import type { Repository } from '@/components/features/workspace/RepositoryList';

interface ReviewerSuggestionsModalProps {
  open: boolean;
  onOpenChange: (open: boolean) => void;
  repositories: Array<Pick<Repository, 'id' | 'name' | 'owner' | 'full_name'>>;
}

export function ReviewerSuggestionsModal({
  open,
  onOpenChange,
  repositories,
}: ReviewerSuggestionsModalProps) {
  const [activeRepo, setActiveRepo] = useState<string>('');
  const active = useMemo(
    () => repositories.find((r) => r.id === activeRepo) || repositories[0],
    [repositories, activeRepo]
  );

  const [loading, setLoading] = useState(false);
  const [error, setError] = useState<string | null>(null);

  // Suggest Reviewers state
  const [prUrl, setPrUrl] = useState('');
  type ReviewerSuggestionDTO = {
    handle: string;
    reason: string;
    confidence: number;
    signals: string[];
    metadata?: {
      avatarUrl?: string;
      reviewCount?: number;
      lastReviewDate?: string;
      score: number;
    };
  };

  type SuggestionsResponse = {
    suggestions: ReviewerSuggestionDTO[];
    codeOwners: string[];
    repository: string;
    filesAnalyzed: number;
    directoriesAffected: number;
    generatedAt: string;
  };

  const [suggestions, setSuggestions] = useState<SuggestionsResponse | null>(null);

  // CODEOWNERS state (read-only for reference)
  const [codeowners, setCodeowners] = useState<{
    exists: boolean;
    content?: string;
    path?: string;
    message?: string;
  } | null>(null);

  const [pullRequests, setPullRequests] = useState<MinimalPR[]>([]);
  const [prsWithoutReviewers, setPrsWithoutReviewers] = useState<MinimalPR[]>([]);
  const [selectedPR, setSelectedPR] = useState<string>('');

  useEffect(() => {
    if (!open) return;
    setError(null);
    setSuggestions(null);
    setCodeowners(null);
  }, [open]);

  useEffect(() => {
    // Load recent PRs and PRs without reviewers when active repository changes
    (async () => {
      if (!active?.id) return;
      const [prs, prsNoReviewers] = await Promise.all([
        fetchRecentPullRequests(active.id, 25),
        fetchPRsWithoutReviewers(active.id, 10),
      ]);
      setPullRequests(prs);
      setPrsWithoutReviewers(prsNoReviewers);
    })();
  }, [active?.id]);

  const owner = active?.owner || active?.full_name?.split('/')[0] || '';
  const repo = active?.name || active?.full_name?.split('/')[1] || '';

  const handleLoadCodeowners = useCallback(async () => {
    if (!owner || !repo) return;
    try {
      const co = await fetchCodeOwners(owner, repo);
      setCodeowners(co);
    } catch (e: unknown) {
      console.error('Failed to fetch CODEOWNERS:', e);
      setCodeowners({ exists: false, message: 'Failed to fetch CODEOWNERS' });
    }
  }, [owner, repo]);

  // Load CODEOWNERS when repository changes
  useEffect(() => {
<<<<<<< HEAD
    handleLoadCodeowners().catch((err: unknown) => {
      const message = err instanceof Error ? err.message : String(err);
      console.log('[CODEOWNERS] Failed to load, will continue without:', message);
    });
  }, [handleLoadCodeowners]);
=======
    if (owner && repo) {
      handleLoadCodeowners().catch((err) => {
        console.log('[CODEOWNERS] Failed to load, will continue without:', err.message);
      });
    }
  }, [owner, repo]);
>>>>>>> 6fc03c37

  const handleGetReviewers = async (prNumber: number) => {
    setSelectedPR(String(prNumber));
    const prUrl = `https://github.com/${owner}/${repo}/pull/${prNumber}`;
    setPrUrl(prUrl);

    if (owner && repo) {
      setLoading(true);
      setError(null);
      try {
        const res = await suggestReviewers(owner, repo, undefined, undefined, prUrl);
        setSuggestions(res);
      } catch (e: unknown) {
        console.error('Failed to get reviewer suggestions:', e);
        const errorMessage = e instanceof Error ? e.message : 'Failed to get suggestions';
        setError(`Error: ${errorMessage}. Please ensure the repository is tracked and try again.`);
      } finally {
        setLoading(false);
      }
    }
  };

  return (
    <Dialog open={open} onOpenChange={onOpenChange}>
      <DialogContent className="max-w-5xl">
        <DialogHeader>
          <DialogTitle className="flex items-center gap-2">
            <Users className="h-5 w-5" /> Reviewer Suggestions
          </DialogTitle>
        </DialogHeader>

        <div className="space-y-4">
          {/* Repository selector */}
          <div className="flex items-center gap-3">
            <span className="text-sm text-muted-foreground">Repository</span>
            <Select value={active?.id || ''} onValueChange={setActiveRepo}>
              <SelectTrigger className="w-[280px]">
                <SelectValue placeholder="Select repository" />
              </SelectTrigger>
              <SelectContent>
                {repositories.map((r) => (
                  <SelectItem key={r.id} value={r.id}>
                    {r.full_name || `${r.owner}/${r.name}`}
                  </SelectItem>
                ))}
              </SelectContent>
            </Select>

            {/* Show CODEOWNERS status */}
            {codeowners && (
              <div className="flex items-center gap-2 ml-auto">
                {codeowners.exists ? (
                  <>
                    <Badge variant="secondary" className="text-xs">
                      CODEOWNERS exists
                    </Badge>
                    <span className="text-xs text-muted-foreground">{codeowners.path}</span>
                  </>
                ) : (
                  <span className="text-xs text-muted-foreground">No CODEOWNERS file</span>
                )}
              </div>
            )}
          </div>

          {/* Show if we have a PR selected and suggestions */}
          {suggestions && (
            <div className="flex items-center justify-between">
              <div>
                {selectedPR && (
                  <div className="p-3 bg-muted/50 rounded-lg">
                    <div className="text-sm font-medium">PR #{selectedPR}</div>
                    <div className="text-xs text-muted-foreground mt-1">
                      {prUrl && `${prUrl.split('/').slice(-4, -2).join('/')} • `}
                      Analysis complete
                    </div>
                  </div>
                )}
              </div>
              <Button
                size="sm"
                variant="outline"
                onClick={() => {
                  setSuggestions(null);
                  setError(null);
                  setSelectedPR('');
                  setPrUrl('');
                }}
              >
                Back to PRs
              </Button>
            </div>
          )}

          {/* Error display */}
          {error && (
            <div className="rounded-lg border border-red-200 bg-red-50 dark:bg-red-950/20 p-4">
              <div className="flex items-start gap-3">
                <div className="flex-1">
                  <h4 className="font-medium text-red-800 dark:text-red-200 mb-1">
                    Failed to get reviewer suggestions
                  </h4>
                  <p className="text-sm text-red-600 dark:text-red-300">{error}</p>
                </div>
              </div>
            </div>
          )}

          {/* Main content area */}
          {!suggestions && !error && (
            <>
              {/* PRs without reviewers section */}
              {prsWithoutReviewers.length > 0 && (
                <div className="p-4 border rounded-lg bg-amber-50/50 dark:bg-amber-950/20">
                  <div className="flex items-center gap-2 mb-3">
                    <Users className="h-4 w-4 text-amber-600" />
                    <h3 className="font-medium text-amber-800 dark:text-amber-200">
                      PRs Needing Reviewers ({prsWithoutReviewers.length})
                    </h3>
                  </div>
                  <div className="space-y-2">
                    {prsWithoutReviewers.slice(0, 5).map((pr) => (
                      <div
                        key={pr.number}
                        className="flex items-center gap-3 p-2 bg-white dark:bg-amber-950/40 rounded border hover:bg-amber-50 dark:hover:bg-amber-950/60 transition-colors"
                      >
                        <Avatar className="h-6 w-6">
                          {pr.author?.avatar_url ? (
                            <AvatarImage src={pr.author.avatar_url} alt={pr.author.username} />
                          ) : (
                            <AvatarFallback>
                              {pr.author?.username?.[0]?.toUpperCase() || '?'}
                            </AvatarFallback>
                          )}
                        </Avatar>
                        <div className="flex-1 min-w-0">
                          <div className="text-sm font-medium truncate">
                            #{pr.number} · {pr.title}
                          </div>
                          <div className="text-xs text-muted-foreground">
                            by @{pr.author?.username} ·{' '}
                            {new Date(pr.created_at).toLocaleDateString()}
                          </div>
                        </div>
                        <Button
                          size="sm"
                          variant="outline"
                          className="shrink-0"
                          onClick={() => handleGetReviewers(pr.number)}
                          disabled={loading && selectedPR === String(pr.number)}
                        >
                          {loading && selectedPR === String(pr.number) ? (
                            <>
                              <Loader2 className="h-3 w-3 animate-spin mr-1" />
                              Analyzing...
                            </>
                          ) : (
                            'Get Reviewers'
                          )}
                        </Button>
                      </div>
                    ))}
                    {prsWithoutReviewers.length > 5 && (
                      <div className="text-xs text-muted-foreground text-center pt-2">
                        ... and {prsWithoutReviewers.length - 5} more PRs needing reviewers
                      </div>
                    )}
                  </div>
                </div>
              )}

              {/* Manual PR selection */}
              {pullRequests.length > 0 && (
                <div className="flex items-center gap-3">
                  <span className="text-sm text-muted-foreground">Or select any open PR</span>
                  <Select
                    value={selectedPR}
                    onValueChange={(v) => {
                      setSelectedPR(v);
                      const num = Number(v);
                      if (owner && repo && Number.isFinite(num)) {
                        setPrUrl(`https://github.com/${owner}/${repo}/pull/${num}`);
                      }
                    }}
                  >
                    <SelectTrigger className="w-[320px]">
                      <SelectValue placeholder="Select open PR (recent)" />
                    </SelectTrigger>
                    <SelectContent>
                      {pullRequests.map((pr) => (
                        <SelectItem key={pr.number} value={String(pr.number)}>
                          #{pr.number} · {pr.title?.slice(0, 50) || 'Untitled'}
                        </SelectItem>
                      ))}
                    </SelectContent>
                  </Select>
                  {selectedPR && (
                    <Button
                      size="sm"
                      variant="outline"
                      onClick={() => handleGetReviewers(Number(selectedPR))}
                      disabled={loading}
                    >
                      {loading ? (
                        <>
                          <Loader2 className="h-3 w-3 animate-spin mr-1" />
                          Analyzing...
                        </>
                      ) : (
                        'Get Reviewers'
                      )}
                    </Button>
                  )}
                </div>
              )}
            </>
          )}

          {/* Suggestions display */}
          {suggestions && (
            <ScrollArea className="h-[400px] rounded-md border p-4">
              <div className="space-y-4">
                <div className="flex items-center gap-2">
                  <Button
                    variant="secondary"
                    onClick={() =>
                      navigator.clipboard.writeText(
                        suggestions.suggestions
                          .slice(0, 3)
                          .map((s: ReviewerSuggestionDTO) => `@${s.handle}`)
                          .join(' ')
                      )
                    }
                    title="Copy top reviewers"
                  >
                    <Copy className="h-4 w-4 mr-2" /> Copy top reviewers
                  </Button>
                  <span className="text-xs text-muted-foreground">
                    Analyzed {suggestions.filesAnalyzed} files in {suggestions.directoriesAffected}{' '}
                    directories
                  </span>
                </div>

                <h4 className="font-semibold text-base mb-3">Suggested Reviewers</h4>
                {suggestions.suggestions.length === 0 ? (
                  <div className="py-6 text-center">
                    <p className="text-sm text-muted-foreground mb-2">
                      No reviewer suggestions available
                    </p>
                    <p className="text-xs text-muted-foreground">
                      This could be due to insufficient review history in the last 90 days. Consider
                      manually assigning reviewers based on code ownership or expertise.
                    </p>
                  </div>
                ) : (
                  <div className="grid gap-3">
                    {suggestions.suggestions.map((s) => (
                      <div
                        key={s.handle}
                        className="flex items-center gap-4 p-4 rounded-lg border bg-card hover:bg-accent/50 transition-colors"
                      >
                        <Avatar className="h-10 w-10">
                          {s.metadata?.avatarUrl ? (
                            <AvatarImage src={s.metadata.avatarUrl} alt={s.handle} />
                          ) : (
                            <AvatarFallback>{s.handle[0]?.toUpperCase()}</AvatarFallback>
                          )}
                        </Avatar>
                        <div className="flex-1 min-w-0">
                          <div className="flex items-center gap-2 mb-1">
                            <span className="font-medium">@{s.handle}</span>
                            <Badge variant="secondary" className="text-xs">
                              {Math.round(s.confidence * 100)}% confidence
                            </Badge>
                            {s.signals?.includes('recently_active') && (
                              <Badge variant="outline" className="text-xs text-green-600">
                                Recently Active
                              </Badge>
                            )}
                            {s.signals?.includes('code_owner') && (
                              <Badge variant="default" className="text-xs">
                                Code Owner
                              </Badge>
                            )}
                            {s.signals?.includes('team') && (
                              <Badge variant="default" className="text-xs">
                                Team
                              </Badge>
                            )}
                          </div>
                          <div className="text-sm text-muted-foreground">{s.reason}</div>
                          {s.metadata?.reviewCount && (
                            <div className="text-xs text-muted-foreground mt-1">
                              {s.metadata.reviewCount} recent reviews • {s.signals?.join(', ')}
                            </div>
                          )}
                        </div>
                        <Button
                          size="sm"
                          variant="outline"
                          onClick={() => navigator.clipboard.writeText(`@${s.handle}`)}
                          title="Copy username"
                          aria-label={`Copy @${s.handle}`}
                        >
                          <Copy className="h-4 w-4 mr-1" />
                          Copy
                        </Button>
                      </div>
                    ))}
                  </div>
                )}
              </div>
            </ScrollArea>
          )}
        </div>
      </DialogContent>
    </Dialog>
  );
}<|MERGE_RESOLUTION|>--- conflicted
+++ resolved
@@ -115,20 +115,13 @@
 
   // Load CODEOWNERS when repository changes
   useEffect(() => {
-<<<<<<< HEAD
-    handleLoadCodeowners().catch((err: unknown) => {
-      const message = err instanceof Error ? err.message : String(err);
-      console.log('[CODEOWNERS] Failed to load, will continue without:', message);
-    });
-  }, [handleLoadCodeowners]);
-=======
     if (owner && repo) {
-      handleLoadCodeowners().catch((err) => {
-        console.log('[CODEOWNERS] Failed to load, will continue without:', err.message);
+      handleLoadCodeowners().catch((err: unknown) => {
+        const message = err instanceof Error ? err.message : String(err);
+        console.log('[CODEOWNERS] Failed to load, will continue without:', message);
       });
     }
-  }, [owner, repo]);
->>>>>>> 6fc03c37
+  }, [owner, repo, handleLoadCodeowners]);
 
   const handleGetReviewers = async (prNumber: number) => {
     setSelectedPR(String(prNumber));
