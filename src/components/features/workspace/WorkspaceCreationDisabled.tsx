import { Alert, AlertDescription, AlertTitle } from '@/components/ui/alert';
import { Button } from '@/components/ui/button';
import { LogIn } from '@/components/ui/icon';
import { Link } from 'react-router-dom';
import type { User } from '@supabase/supabase-js';

export interface WorkspaceCreationDisabledProps {
  variant?: 'card' | 'modal';
  onRequestAccess?: () => void;
  user?: User | null;
}

export function WorkspaceCreationDisabled({
  variant = 'card',
  onRequestAccess,
  user,
}: WorkspaceCreationDisabledProps) {
  if (variant === 'modal') {
    const isLoggedIn = !!user;

    return (
      <div className="p-6 space-y-4" data-testid="workspace-creation-disabled">
        <div className="text-center space-y-2">
          {!isLoggedIn && (
            <h3 className="text-lg font-semibold" data-testid="disabled-heading">
              Sign In Required
            </h3>
          )}
          <p
            className="text-muted-foreground text-sm max-w-sm mx-auto"
            data-testid="disabled-description"
          >
            {isLoggedIn ? (
              <>
                Workspaces are a Pro feature.{' '}
                <Link to="/billing" className="text-primary hover:underline font-medium">
                  Upgrade and find out
                </Link>{' '}
<<<<<<< HEAD
                how you can build successful open source projects.
=======
                how we you can build successful open source projects.
>>>>>>> 67a51566
              </>
            ) : (
              <>Sign in to organize repositories and collaborate with your team.</>
            )}
          </p>
        </div>
        <div className="flex justify-center pt-2">
          {isLoggedIn ? (
            <Button asChild variant="default">
              <Link to="/billing">Upgrade to Pro</Link>
            </Button>
          ) : (
            <Button
              onClick={onRequestAccess}
              disabled={!onRequestAccess}
              variant="outline"
              size="sm"
            >
              <LogIn className="w-4 h-4 mr-2" />
              Sign In
            </Button>
          )}
        </div>
      </div>
    );
  }

  const isLoggedIn = !!user;

  return (
    <Alert>
      {!isLoggedIn && <AlertTitle>Sign In Required</AlertTitle>}
      <AlertDescription className="mt-2">
        <p className="text-sm mb-3">
          {isLoggedIn ? (
            <>
              Workspaces are a Pro feature.{' '}
              <Link to="/billing" className="text-primary hover:underline font-medium">
                Upgrade and find out
              </Link>{' '}
              how we you can build successful open source projects.
            </>
          ) : (
            <>Sign in to organize repositories and collaborate with your team.</>
          )}
        </p>
        <div className="flex justify-center">
          {isLoggedIn ? (
            <Button asChild variant="default">
              <Link to="/billing">Upgrade to Pro</Link>
            </Button>
          ) : (
            onRequestAccess && (
              <Button onClick={onRequestAccess} variant="outline" size="sm">
                <LogIn className="w-4 h-4 mr-2" />
                Sign In
              </Button>
            )
          )}
        </div>
      </AlertDescription>
    </Alert>
  );
}<|MERGE_RESOLUTION|>--- conflicted
+++ resolved
@@ -36,11 +36,7 @@
                 <Link to="/billing" className="text-primary hover:underline font-medium">
                   Upgrade and find out
                 </Link>{' '}
-<<<<<<< HEAD
                 how you can build successful open source projects.
-=======
-                how we you can build successful open source projects.
->>>>>>> 67a51566
               </>
             ) : (
               <>Sign in to organize repositories and collaborate with your team.</>
@@ -81,7 +77,7 @@
               <Link to="/billing" className="text-primary hover:underline font-medium">
                 Upgrade and find out
               </Link>{' '}
-              how we you can build successful open source projects.
+              how you can build successful open source projects.
             </>
           ) : (
             <>Sign in to organize repositories and collaborate with your team.</>
