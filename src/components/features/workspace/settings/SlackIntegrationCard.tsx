--- conflicted
+++ resolved
@@ -9,6 +9,14 @@
 import { Label } from '@/components/ui/label';
 import { Button } from '@/components/ui/button';
 import { Switch } from '@/components/ui/switch';
+import { Input } from '@/components/ui/input';
+import {
+  Select,
+  SelectContent,
+  SelectItem,
+  SelectTrigger,
+  SelectValue,
+} from '@/components/ui/select';
 import { Badge } from '@/components/ui/badge';
 import {
   AlertDialog,
@@ -21,7 +29,6 @@
   AlertDialogTitle,
   AlertDialogTrigger,
 } from '@/components/ui/alert-dialog';
-import { ChannelSearchCommand } from '@/components/ui/channel-search-command';
 import { useToast } from '@/hooks/use-toast';
 import { useSlackIntegrations } from '@/hooks/useSlackIntegrations';
 import { isEncryptionConfigured } from '@/lib/encryption';
@@ -47,12 +54,11 @@
   const [loadingChannels, setLoadingChannels] = useState<string | null>(null);
   const [channels, setChannels] = useState<Record<string, SlackChannel[]>>({});
   const [testRateLimits, setTestRateLimits] = useState<Record<string, number>>({});
+  const [channelSearchQuery, setChannelSearchQuery] = useState<Record<string, string>>({});
   const [disconnectingAll, setDisconnectingAll] = useState(false);
 
   const encryptionConfigured = isEncryptionConfigured();
 
-<<<<<<< HEAD
-=======
   // Filter channels based on search query for each integration
   const getFilteredChannels = (integrationId: string): SlackChannel[] => {
     const integrationChannels = channels[integrationId] || [];
@@ -62,12 +68,11 @@
       return integrationChannels;
     }
 
-    return integrationChannels.filter((channel) =>
-      channel?.name?.toLowerCase()?.includes(searchQuery) ?? false
+    return integrationChannels.filter(
+      (channel) => channel?.name?.toLowerCase()?.includes(searchQuery) ?? false
     );
   };
 
->>>>>>> e9c2e56e
   // Update UI when rate limits expire
   useEffect(() => {
     const timer = setInterval(() => {
@@ -484,7 +489,7 @@
                   </p>
                 </div>
                 {canEditSettings ? (
-                  <div className="space-y-2">
+                  <div>
                     <Label htmlFor={`channel-${integration.id}`}>Select Channel</Label>
                     {!channels[integration.id] && (
                       <Button
@@ -500,15 +505,50 @@
                       </Button>
                     )}
                     {channels[integration.id] && (
-                      <ChannelSearchCommand
-                        channels={channels[integration.id]}
-                        onChannelSelect={(channelId) =>
-                          handleChannelSelect(integration.id, channelId)
-                        }
-                        placeholder="Search channels..."
-                        emptyMessage="No channels found"
-                        className="mt-2"
-                      />
+                      <div className="space-y-2">
+                        <Input
+                          type="search"
+                          name={`channel-search-${integration.id}`}
+                          id={`channel-search-${integration.id}`}
+                          placeholder="Search channels..."
+                          autoComplete="off"
+                          role="search"
+                          aria-label="Search Slack channels"
+                          data-1p-ignore
+                          data-lpignore="true"
+                          data-form-type="other"
+                          value={channelSearchQuery[integration.id] || ''}
+                          onChange={(e) =>
+                            setChannelSearchQuery((prev) => ({
+                              ...prev,
+                              [integration.id]: e.target.value,
+                            }))
+                          }
+                          className="mt-1"
+                        />
+                        <Select
+                          onValueChange={(channelId) =>
+                            handleChannelSelect(integration.id, channelId)
+                          }
+                        >
+                          <SelectTrigger>
+                            <SelectValue placeholder="Select a channel" />
+                          </SelectTrigger>
+                          <SelectContent>
+                            {getFilteredChannels(integration.id).length === 0 ? (
+                              <div className="p-2 text-sm text-muted-foreground text-center">
+                                No channels found
+                              </div>
+                            ) : (
+                              getFilteredChannels(integration.id).map((channel) => (
+                                <SelectItem key={channel.id} value={channel.id}>
+                                  #{channel.name} {channel.is_private ? '(private)' : ''}
+                                </SelectItem>
+                              ))
+                            )}
+                          </SelectContent>
+                        </Select>
+                      </div>
                     )}
                   </div>
                 ) : (
@@ -635,15 +675,49 @@
                           </Button>
                         </div>
                         {channels[integration.id] && (
-                          <ChannelSearchCommand
-                            channels={channels[integration.id]}
-                            onChannelSelect={(channelId) =>
-                              handleChannelSelect(integration.id, channelId)
-                            }
-                            selectedChannelId={integration.channel_id}
-                            placeholder="Search channels..."
-                            emptyMessage="No channels found"
-                          />
+                          <div className="space-y-2">
+                            <Input
+                              type="search"
+                              name={`channel-search-existing-${integration.id}`}
+                              id={`channel-search-existing-${integration.id}`}
+                              placeholder="Search channels..."
+                              autoComplete="off"
+                              role="search"
+                              aria-label="Search Slack channels"
+                              data-1p-ignore
+                              data-lpignore="true"
+                              data-form-type="other"
+                              value={channelSearchQuery[integration.id] || ''}
+                              onChange={(e) =>
+                                setChannelSearchQuery((prev) => ({
+                                  ...prev,
+                                  [integration.id]: e.target.value,
+                                }))
+                              }
+                            />
+                            <Select
+                              onValueChange={(channelId) =>
+                                handleChannelSelect(integration.id, channelId)
+                              }
+                            >
+                              <SelectTrigger>
+                                <SelectValue placeholder="Select a new channel" />
+                              </SelectTrigger>
+                              <SelectContent>
+                                {getFilteredChannels(integration.id).length === 0 ? (
+                                  <div className="p-2 text-sm text-muted-foreground text-center">
+                                    No channels found
+                                  </div>
+                                ) : (
+                                  getFilteredChannels(integration.id).map((channel) => (
+                                    <SelectItem key={channel.id} value={channel.id}>
+                                      #{channel.name} {channel.is_private ? '(private)' : ''}
+                                    </SelectItem>
+                                  ))
+                                )}
+                              </SelectContent>
+                            </Select>
+                          </div>
                         )}
                       </div>
                     )}
