import { Trophy, TrendingUp, Lock, Users } from '@/components/ui/icon';
import { ContributorRanking } from '@/lib/types';
import { ContributorCard } from './contributor-card';
import { ContributorEmptyState, MinimalActivityDisplay } from './contributor-empty-state';
import { Card, CardContent, CardHeader, CardTitle, CardDescription } from '@/components/ui/card';
import { Badge } from '@/components/ui/badge';
import { cn } from '@/lib/utils';
import { ContributorOfMonthSkeleton } from '@/components/skeletons';
import { Button } from '@/components/ui/button';
import { useState, useEffect, useRef } from 'react';
import { WorkspaceCreateModal } from '../workspace/WorkspaceCreateModal';
import { useHasPaidWorkspace } from '@/hooks/use-has-paid-workspace';
import { trackEvent } from '@/lib/posthog-lazy';
import { useAuth } from '@/hooks/use-auth';

interface ContributorOfTheMonthProps {
  ranking: ContributorRanking | null;
  loading?: boolean;
  error?: string | null;
  className?: string;
  showBlurredFirst?: boolean;
  totalContributors?: number;
  repositoryOwner?: string;
  repositoryName?: string;
}

export function ContributorOfTheMonth({
  ranking,
  loading = false,
  error,
  className,
  showBlurredFirst = false,
  totalContributors = 0,
  repositoryOwner,
  repositoryName,
}: ContributorOfTheMonthProps) {
  const [showWorkspaceModal, setShowWorkspaceModal] = useState(false);
  const [showAllContributors, setShowAllContributors] = useState(false);
  const { hasPaidWorkspace } = useHasPaidWorkspace();
  const { isLoggedIn } = useAuth();
  const hasTrackedView = useRef(false);

  const isWinnerPhase = ranking?.phase === 'winner_announcement';

  // Set runner-up visibility based on date whenever ranking changes
  useEffect(() => {
    if (isWinnerPhase) {
      const today = new Date();
      // After the first week of the month, show all contributors by default
      // During the first week (days 1-7), collapse to show only 3 runners-up
      setShowAllContributors(today.getDate() > 7);
    } else {
      // Reset to collapsed view when not in winner phase
      setShowAllContributors(false);
    }
  }, [isWinnerPhase, ranking]);

  // Track leaderboard view event (only once per mount)
  useEffect(() => {
    if (ranking && !hasTrackedView.current && repositoryOwner && repositoryName) {
      hasTrackedView.current = true;
      trackEvent('repo_leaderboard_viewed', {
        repository_owner: repositoryOwner,
        repository_name: repositoryName,
        month: ranking.month,
        year: ranking.year,
        is_winner_phase: isWinnerPhase,
        total_contributors: ranking.contributors.length,
        has_winner: !!ranking.winner,
      });
    }
  }, [ranking, repositoryOwner, repositoryName, isWinnerPhase]);

  if (loading) {
    return (
      <ContributorOfMonthSkeleton className={className} phase="leaderboard" contributorCount={5} />
    );
  }

  if (error) {
    return <ContributorEmptyState type="loading_error" message={error} className={className} />;
  }

  if (!ranking || ranking.contributors.length === 0) {
    return <ContributorEmptyState type="no_activity" className={className} />;
  }

  // Now we only show top 3 contributors
  const topContributors = ranking.contributors;

  // Handle minimal activity case (less than 3 contributors or very low total activity)
  const totalActivity = ranking.contributors.reduce((sum, c) => sum + c.activity.totalScore, 0);
  const hasMinimalActivity = ranking.contributors.length < 3 || totalActivity < 10;

  if (hasMinimalActivity && !isWinnerPhase) {
    return (
      <MinimalActivityDisplay
        contributors={ranking.contributors}
        month={ranking.month}
        year={ranking.year}
        className={className}
      />
    );
  }

  return (
    <>
      <Card className={cn('w-full', className)} role="region" aria-labelledby="contributor-heading">
        <CardHeader>
          <div className="flex items-center justify-between">
            <div>
              <CardTitle id="contributor-heading">
                {isWinnerPhase ? 'Contributor of the Month' : 'Monthly Leaderboard'}
              </CardTitle>
              <CardDescription>
                {isWinnerPhase
                  ? `Celebrating ${ranking.month} ${ranking.year}'s top contributor`
                  : `Top contributors for ${ranking.month} ${ranking.year}`}
              </CardDescription>
            </div>
            <Badge variant={isWinnerPhase ? 'default' : 'secondary'}>
              {isWinnerPhase ? 'Winner' : 'Current'}
            </Badge>
          </div>
        </CardHeader>

        <CardContent className="space-y-6">
          {isWinnerPhase && ranking.winner ? (
            <div className="space-y-6">
              {/* Winner Display */}
              <div className="text-center space-y-4">
                <div className="flex items-center justify-center gap-2">
                  <Trophy className="h-5 w-5 text-yellow-600" aria-label="Trophy" role="img" />
                  <h3 className="text-lg font-semibold">
                    {ranking.month} {ranking.year} Winner
                  </h3>
                </div>
                <div className="max-w-sm mx-auto relative">
                  {showBlurredFirst && !hasPaidWorkspace && (
                    <div className="absolute inset-0 z-10 rounded-lg bg-background/80 backdrop-blur-sm flex flex-col items-center justify-center gap-2">
                      <Lock className="h-6 w-6 text-muted-foreground" />
                      <Button
                        size="sm"
                        onClick={() => setShowWorkspaceModal(true)}
                        className="text-xs bg-orange-500 hover:bg-orange-600 text-white"
                      >
                        {isLoggedIn ? 'Upgrade to view' : 'Login to view'}
                      </Button>
                    </div>
                  )}
                  <ContributorCard
                    contributor={ranking.winner}
                    isWinner={true}
                    showRank={false}
                    className={showBlurredFirst && !hasPaidWorkspace ? 'blur-sm' : ''}
                    repositoryOwner={repositoryOwner}
                    repositoryName={repositoryName}
                    month={ranking.month}
                    year={ranking.year}
                  />
                </div>
              </div>

              {/* Top Runners-up */}
              {topContributors.length > 1 && (
                <div className="space-y-4">
                  <div className="flex items-center justify-between">
                    <h4 className="text-sm font-medium text-muted-foreground">
                      Top Contributors ({topContributors.length - 1} runner
                      {topContributors.length - 1 !== 1 ? 's' : ''}-up)
                      {topContributors.length > 4 && (
                        <Button
                          variant="link"
                          className="text-xs ml-2"
                          onClick={() => setShowAllContributors((prev) => !prev)}
                        >
                          {showAllContributors ? 'Show less' : `Show all`}
                        </Button>
                      )}
                    </h4>
                  </div>
<<<<<<< HEAD
                  <div className="grid gap-4 grid-cols-1 sm:grid-cols-2 lg:grid-cols-3 mx-auto">
                    {topContributors.slice(1).map((contributor) => (
                      <ContributorCard
                        key={contributor.login}
                        contributor={contributor}
                        showRank={true}
                        repositoryOwner={repositoryOwner}
                        repositoryName={repositoryName}
                        month={ranking.month}
                        year={ranking.year}
                      />
                    ))}
=======

                  <div className="grid gap-4 grid-cols-1 sm:grid-cols-2 lg:grid-cols-3">
                    {topContributors
                      .slice(1, showAllContributors ? undefined : 4)
                      .map((contributor) => (
                        <ContributorCard
                          key={contributor.login}
                          contributor={contributor}
                          showRank={true}
                          repositoryOwner={repositoryOwner}
                          repositoryName={repositoryName}
                          month={ranking.month}
                          year={ranking.year}
                        />
                      ))}
>>>>>>> c5a56339
                  </div>
                </div>
              )}
            </div>
          ) : (
            <div className="space-y-4">
              <div className="flex items-center justify-between">
                <div className="flex items-center gap-2">
                  <TrendingUp className="h-4 w-4 text-muted-foreground" />
                  <span className="text-sm text-muted-foreground">
                    {totalContributors || ranking.contributors.length} active contributor
                    {(totalContributors || ranking.contributors.length) !== 1 ? 's' : ''}
                  </span>
                </div>
              </div>

              <div className="grid gap-4 grid-cols-1 sm:grid-cols-3">
                {topContributors.map((contributor, index) => {
                  const isFirstPlace = index === 0 && showBlurredFirst && !hasPaidWorkspace;

                  return (
                    <div key={contributor.login} className="relative">
                      {isFirstPlace && (
                        <div className="absolute inset-0 z-10 rounded-lg bg-background/80 backdrop-blur-sm flex flex-col items-center justify-center gap-2">
                          <Lock className="h-6 w-6 text-muted-foreground" />
                          <Button
                            size="sm"
                            onClick={() => setShowWorkspaceModal(true)}
                            className="text-xs bg-orange-500 hover:bg-orange-600 text-white"
                          >
                            {isLoggedIn ? 'Upgrade to view' : 'Login to view'}
                          </Button>
                        </div>
                      )}
                      <ContributorCard
                        contributor={contributor}
                        showRank={true}
                        className={isFirstPlace ? 'blur-sm' : ''}
                        repositoryOwner={repositoryOwner}
                        repositoryName={repositoryName}
                        month={ranking.month}
                        year={ranking.year}
                      />
                    </div>
                  );
                })}
              </div>

              {/* Workspace CTA */}
              <div className="border-t pt-4">
                <div className="space-y-1">
                  <p className="text-sm font-medium flex items-center gap-2">
                    <Users className="h-4 w-4" />
                    {totalContributors > 3
                      ? `See all ${totalContributors} contributors`
                      : 'Get full contributor insights'}
                  </p>
                  <p className="text-xs text-muted-foreground">
                    Add this repo to a workspace to unlock complete rankings, detailed analytics,
                    and team insights
                  </p>
                </div>
              </div>
            </div>
          )}
        </CardContent>
      </Card>

      <WorkspaceCreateModal
        open={showWorkspaceModal}
        onOpenChange={setShowWorkspaceModal}
        source="home"
        onSuccess={() => {
          setShowWorkspaceModal(false);
        }}
      />
    </>
  );
}<|MERGE_RESOLUTION|>--- conflicted
+++ resolved
@@ -179,22 +179,8 @@
                       )}
                     </h4>
                   </div>
-<<<<<<< HEAD
+
                   <div className="grid gap-4 grid-cols-1 sm:grid-cols-2 lg:grid-cols-3 mx-auto">
-                    {topContributors.slice(1).map((contributor) => (
-                      <ContributorCard
-                        key={contributor.login}
-                        contributor={contributor}
-                        showRank={true}
-                        repositoryOwner={repositoryOwner}
-                        repositoryName={repositoryName}
-                        month={ranking.month}
-                        year={ranking.year}
-                      />
-                    ))}
-=======
-
-                  <div className="grid gap-4 grid-cols-1 sm:grid-cols-2 lg:grid-cols-3">
                     {topContributors
                       .slice(1, showAllContributors ? undefined : 4)
                       .map((contributor) => (
@@ -208,7 +194,6 @@
                           year={ranking.year}
                         />
                       ))}
->>>>>>> c5a56339
                   </div>
                 </div>
               )}
