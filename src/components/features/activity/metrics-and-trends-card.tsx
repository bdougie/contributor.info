--- conflicted
+++ resolved
@@ -230,11 +230,7 @@
       const commentTotal = metrics.totalComments || 0;
       const engagementRatio = metrics.totalPRs > 0 ? (reviewTotal + commentTotal) / metrics.totalPRs : 0;
       
-<<<<<<< HEAD
-      console.log(`📊 Data Quality Analysis for ${owner}/${repo}:`, {
-=======
       console.log("📊 Data Quality Analysis for %s/%s:", owner, repo, {
->>>>>>> e480ace6
         totalPRs: metrics.totalPRs,
         totalReviews: reviewTotal,
         totalComments: commentTotal,
