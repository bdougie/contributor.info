import { fetchPRDataWithFallback } from '../supabase-pr-data';
<<<<<<< HEAD
import { toDateOnlyString, toUTCTimestamp } from '../utils/date-formatting';
=======
import type { PullRequest } from '../types';
import type { SupabaseClient } from '@supabase/supabase-js';

// GitHub PR interface for this module
interface GitHubPullRequest {
  id: number;
  number: number;
  title: string;
  state: string;
  created_at: string;
  updated_at: string;
  merged_at: string | null;
  closed_at: string | null;
  html_url: string;
  user: {
    id: number;
    login: string;
    avatar_url: string;
    type?: string;
  };
  additions?: number;
  deletions?: number;
  changed_files?: number;
  reviews?: Array<{
    id: number;
    state: string;
    user: {
      login: string;
      avatar_url: string;
    };
    submitted_at: string;
  }>;
}

// Additional interfaces for specific data structures used in health metrics

interface PullRequestData {
  contributors?: {
    username: string;
  };
  author_id?: string;
  state?: string;
  merged_at?: string | null;
}

interface CacheValue {
  result: ConfidenceResult | ConfidenceBreakdown | number;
  timestamp: number;
}
>>>>>>> e31316af

export interface HealthMetrics {
  score: number; // 0-100
  trend: 'improving' | 'declining' | 'stable';
  lastChecked: Date;
  factors: {
    name: string;
    score: number;
    weight: number;
    status: 'good' | 'warning' | 'critical';
    description: string;
  }[];
  recommendations: string[];
}

/**
 * Calculate repository health metrics from real GitHub data
 */
export async function calculateHealthMetrics(
  owner: string,
  repo: string,
  timeRange: string = '30'
): Promise<HealthMetrics> {
  try {
    const now = new Date();
    // Fetch data
    const prDataResult = await fetchPRDataWithFallback(owner, repo, timeRange);
    const pullRequests = prDataResult.data;

    // Calculate various health factors
    const factors: HealthMetrics['factors'] = [];
    const recommendations: string[] = [];

    // 1. PR Merge Time Factor
    const mergedPRs = pullRequests.filter((pr: GitHubPullRequest | PullRequest) => pr.merged_at);
    let avgMergeTime = 0;

    if (mergedPRs.length > 0) {
      const mergeTimes = mergedPRs.map((pr: GitHubPullRequest | PullRequest) => {
        const created = new Date(pr.created_at);
        const merged = new Date(pr.merged_at!);
        return (merged.getTime() - created.getTime()) / (1000 * 60 * 60); // hours
      });
      avgMergeTime = mergeTimes.reduce((a, b) => a + b, 0) / mergeTimes.length;
    }

    let mergeTimeScore = 100;
    let mergeTimeStatus: 'good' | 'warning' | 'critical' = 'good';

    if (avgMergeTime <= 24) {
      mergeTimeScore = 100;
      mergeTimeStatus = 'good';
    } else if (avgMergeTime <= 72) {
      mergeTimeScore = 85;
      mergeTimeStatus = 'good';
    } else if (avgMergeTime <= 168) {
      // 1 week
      mergeTimeScore = 70;
      mergeTimeStatus = 'warning';
      recommendations.push('Consider streamlining PR review process to reduce merge times');
    } else {
      mergeTimeScore = 50;
      mergeTimeStatus = 'critical';
      recommendations.push('PR merge times are very high - implement review SLAs');
    }

    factors.push({
      name: 'PR Merge Time',
      score: mergeTimeScore,
      weight: 25,
      status: mergeTimeStatus,
      description:
        avgMergeTime > 0
          ? `Average merge time is ${Math.round(avgMergeTime)} hours`
          : 'No merged PRs to analyze',
    });

    // 2. Contributor Diversity Factor
    const uniqueContributors = new Set(
      pullRequests.map((pr: GitHubPullRequest | PullRequest) => pr.user?.login).filter(Boolean)
    );
    const contributorCount = uniqueContributors.size;

    // Calculate bus factor (contributors who handle majority of work)
    const contributorPRCounts = new Map<string, number>();
    pullRequests.forEach((pr: GitHubPullRequest | PullRequest) => {
      const author = pr.user?.login;
      if (author) {
        contributorPRCounts.set(author, (contributorPRCounts.get(author) || 0) + 1);
      }
    });

    const sortedContributors = Array.from(contributorPRCounts.entries()).sort(
      (a, b) => b[1] - a[1]
    );

    let busFactorScore = 100;
    let busFactorStatus: 'good' | 'warning' | 'critical' = 'good';
    let busFactorCount = 0;

    if (sortedContributors.length > 0) {
      const totalPRs = pullRequests.length;
      let cumulativePRs = 0;

      for (const [, prCount] of sortedContributors) {
        cumulativePRs += prCount;
        busFactorCount++;
        if (cumulativePRs >= totalPRs * 0.5) break;
      }

      if (busFactorCount === 1) {
        busFactorScore = 40;
        busFactorStatus = 'critical';
        recommendations.push('High bus factor risk - one person handles most work');
      } else if (busFactorCount === 2) {
        busFactorScore = 60;
        busFactorStatus = 'warning';
        recommendations.push('Consider distributing work among more contributors');
      } else if (busFactorCount <= 3) {
        busFactorScore = 80;
        busFactorStatus = 'warning';
      }
    }

    factors.push({
      name: 'Contributor Diversity',
      score: busFactorScore,
      weight: 20,
      status: busFactorStatus,
      description: `${contributorCount} active contributors, ${busFactorCount} handle 50% of work`,
    });

    // 3. Review Coverage Factor
    const prsWithReviews = pullRequests.filter(
      (pr: GitHubPullRequest | PullRequest) => 'reviews' in pr && pr.reviews && pr.reviews.length > 0
    ).length;

    const reviewCoverage =
      pullRequests.length > 0 ? (prsWithReviews / pullRequests.length) * 100 : 0;

    const reviewScore = Math.round(reviewCoverage);
    let reviewStatus: 'good' | 'warning' | 'critical' = 'good';

    if (reviewCoverage < 50) {
      reviewStatus = 'critical';
      recommendations.push('Implement mandatory code reviews for all PRs');
    } else if (reviewCoverage < 80) {
      reviewStatus = 'warning';
      recommendations.push('Increase code review coverage to improve quality');
    }

    factors.push({
      name: 'Review Coverage',
      score: reviewScore,
      weight: 20,
      status: reviewStatus,
      description: `${Math.round(reviewCoverage)}% of PRs receive reviews`,
    });

    // 4. Activity Level Factor
    const recentPRs = pullRequests.filter((pr: GitHubPullRequest | PullRequest) => {
      const created = new Date(pr.created_at);
      const daysAgo = (now.getTime() - created.getTime()) / (1000 * 60 * 60 * 24);
      return daysAgo <= 7;
    });

    let activityScore = 100;
    let activityStatus: 'good' | 'warning' | 'critical' = 'good';

    if (recentPRs.length === 0) {
      activityScore = 30;
      activityStatus = 'critical';
      recommendations.push('No activity in the past week - project may be stalled');
    } else if (recentPRs.length < 3) {
      activityScore = 70;
      activityStatus = 'warning';
    }

    factors.push({
      name: 'Activity Level',
      score: activityScore,
      weight: 20,
      status: activityStatus,
      description: `${recentPRs.length} PRs in the last 7 days`,
    });

    // 5. Response Time Factor
    const openPRs = pullRequests.filter((pr: GitHubPullRequest | PullRequest) => pr.state === 'open');
    const oldOpenPRs = openPRs.filter((pr: GitHubPullRequest | PullRequest) => {
      const created = new Date(pr.created_at);
      const daysOpen = (now.getTime() - created.getTime()) / (1000 * 60 * 60 * 24);
      return daysOpen > 7;
    });

    let responseScore = 100;
    let responseStatus: 'good' | 'warning' | 'critical' = 'good';

    if (openPRs.length > 0) {
      const stalePRPercentage = (oldOpenPRs.length / openPRs.length) * 100;

      if (stalePRPercentage > 50) {
        responseScore = 50;
        responseStatus = 'critical';
        recommendations.push('Many PRs are stale - establish response time SLAs');
      } else if (stalePRPercentage > 25) {
        responseScore = 75;
        responseStatus = 'warning';
      }
    }

    factors.push({
      name: 'Response Time',
      score: responseScore,
      weight: 15,
      status: responseStatus,
      description: `${oldOpenPRs.length} PRs open for more than 7 days`,
    });

    // Calculate overall score
    const totalWeight = factors.reduce((sum, factor) => sum + factor.weight, 0);
    const weightedScore = factors.reduce((sum, factor) => sum + factor.score * factor.weight, 0);
    const overallScore = Math.round(weightedScore / totalWeight);

    // Determine trend (simplified - would need historical data for real trend)
    let trend: 'improving' | 'declining' | 'stable' = 'stable';
    if (overallScore >= 80) trend = 'improving';
    else if (overallScore < 60) trend = 'declining';

    // Add general recommendations based on score
    if (overallScore < 60) {
      recommendations.push('Overall health needs attention - focus on highest impact areas');
    } else if (overallScore >= 80 && recommendations.length === 0) {
      recommendations.push('Repository health is excellent - maintain current practices');
    }

    return {
      score: overallScore,
      trend,
      lastChecked: now,
      factors,
      recommendations: recommendations.slice(0, 3), // Limit to top 3 recommendations
    };
  } catch (error) {
    console.error('Error calculating health metrics:', error);

    // Return default metrics on error
    return {
      score: 0,
      trend: 'stable',
      lastChecked: new Date(),
      factors: [],
      recommendations: ['Unable to calculate health metrics - check repository access'],
    };
  }
}

// Simple in-memory cache for confidence calculations (expires after 5 minutes)
const confidenceCache = new Map<string, CacheValue>();
const CACHE_TTL = 5 * 60 * 1000; // 5 minutes

// Export for testing purposes only
export function clearConfidenceCache() {
  confidenceCache.clear();
}

function getCacheKey(
  owner: string,
  repo: string,
  timeRange: string,
  returnBreakdown: boolean
): string {
  return `${owner}/${repo}:${timeRange}:${returnBreakdown}`;
}

function getFromCache(cacheKey: string): ConfidenceResult | ConfidenceBreakdown | number | null {
  const cached = confidenceCache.get(cacheKey);
  if (cached && Date.now() - cached.timestamp < CACHE_TTL) {
    return cached.result;
  }
  if (cached) {
    confidenceCache.delete(cacheKey); // Remove expired
  }
  return null;
}

function setCache(cacheKey: string, result: ConfidenceResult | ConfidenceBreakdown | number): void {
  confidenceCache.set(cacheKey, {
    result,
    timestamp: Date.now(),
  });

  // Clean up old entries periodically
  if (confidenceCache.size > 100) {
    const now = Date.now();
    for (const [key, value] of confidenceCache.entries()) {
      if (now - value.timestamp > CACHE_TTL) {
        confidenceCache.delete(key);
      }
    }
  }
}

/**
 * Calculate repository contributor confidence using enhanced algorithm
 * Combines star/fork conversion with engagement quality metrics
 */
export interface ConfidenceResult {
  score: number;
  cached: boolean;
  calculatedAt: Date;
  calculationTimeMs?: number;
}

export interface ConfidenceBreakdown {
  score: number;
  cached: boolean;
  calculatedAt: Date;
  calculationTimeMs?: number;
  breakdown: {
    starForkConfidence: number;
    engagementConfidence: number;
    retentionConfidence: number;
    qualityConfidence: number;
    totalStargazers: number;
    totalForkers: number;
    contributorCount: number;
    conversionRate: number;
  };
}

export async function calculateRepositoryConfidence(
  owner: string,
  repo: string,
  timeRange?: string,
  forceRecalculate?: boolean
): Promise<number>;
export async function calculateRepositoryConfidence(
  owner: string,
  repo: string,
  timeRange: string,
  forceRecalculate: boolean,
  returnMetadata: true
): Promise<ConfidenceResult>;
export async function calculateRepositoryConfidence(
  owner: string,
  repo: string,
  timeRange: string,
  forceRecalculate: boolean,
  returnMetadata: false,
  returnBreakdown: true
): Promise<ConfidenceBreakdown>;
export async function calculateRepositoryConfidence(
  owner: string,
  repo: string,
  timeRange: string = '30',
  forceRecalculate: boolean = false,
  returnMetadata: boolean = false,
  returnBreakdown: boolean = false
): Promise<number | ConfidenceResult | ConfidenceBreakdown> {
  const startTime = Date.now();

  try {
    const daysBack = parseInt(timeRange);
    const cacheKey = getCacheKey(owner, repo, timeRange, returnBreakdown);

    // Import supabase here to avoid circular dependencies
    const { supabase } = await import('../supabase');

    // Check in-memory cache first (unless forced recalculation)
    if (!forceRecalculate) {
      const memoryResult = getFromCache(cacheKey);
      if (memoryResult !== null) {
        const scoreForLogging =
          typeof memoryResult === 'number' ? memoryResult : memoryResult.score;
        console.log(
          '[Confidence] Using in-memory cached result for %s/%s: %s%',
          owner,
          repo,
          scoreForLogging
        );
        return memoryResult;
      }

      // Check database cache if in-memory miss
      const cachedResult = await getCachedConfidenceScore(supabase, owner, repo, daysBack);
      if (cachedResult !== null) {
        console.log(
          '[Confidence] Using database cached score for %s/%s: %s%',
          owner,
          repo,
          cachedResult.score
        );

        // Store in memory cache for faster future access
        const cacheValue = returnMetadata
          ? {
              score: cachedResult.score,
              cached: true,
              calculatedAt: cachedResult.calculatedAt,
              calculationTimeMs: cachedResult.calculationTimeMs,
            }
          : cachedResult.score;

        setCache(cacheKey, cacheValue);

        if (returnMetadata) {
          return {
            score: cachedResult.score,
            cached: true,
            calculatedAt: cachedResult.calculatedAt,
            calculationTimeMs: cachedResult.calculationTimeMs,
          };
        }
        return cachedResult.score;
      }
    }

    // Get repository info
    const { data: repoData } = await supabase
      .from('repositories')
      .select('stargazers_count, forks_count, id')
      .eq('owner', owner)
      .eq('name', repo)
      .maybeSingle();

    if (!repoData) {
      console.warn('Repository %s/%s not found in database', owner, repo);
      console.warn('This repository needs to be tracked or synced first to calculate confidence');
      return 0;
    }

    console.log('[Confidence] Calculating for %s/%s:', owner, repo, {
      repoId: repoData.id,
      stars: repoData.stargazers_count,
      forks: repoData.forks_count,
      timeRange: daysBack,
      cached: false,
    });

    // Calculate multiple confidence factors and collect breakdown data if needed
    const [starForkResult, engagementConfidence, retentionConfidence, qualityConfidence] =
      await Promise.all([
        returnBreakdown
          ? calculateStarForkConfidenceWithBreakdown(supabase, owner, repo, repoData.id, daysBack)
          : {
              confidence: await calculateStarForkConfidence(
                supabase,
                owner,
                repo,
                repoData.id,
                daysBack
              ),
            },
        calculateEngagementConfidence(supabase, owner, repo, repoData.id, daysBack),
        calculateRetentionConfidence(supabase, owner, repo, repoData.id, daysBack),
        calculateQualityConfidence(supabase, owner, repo, repoData.id, daysBack),
      ]);

    const starForkConfidence =
      typeof starForkResult === 'number' ? starForkResult : starForkResult.confidence;

    // Weighted combination of confidence factors
    const weights = {
      starFork: 0.35, // Primary OpenSauced metric
      engagement: 0.25, // Issue/comment to contribution rate
      retention: 0.25, // Contributor return rate
      quality: 0.15, // PR success rate
    };

    const overallConfidence =
      starForkConfidence * weights.starFork +
      engagementConfidence * weights.engagement +
      retentionConfidence * weights.retention +
      qualityConfidence * weights.quality;

    // Apply repository size and maturity adjustments
    const adjustedConfidence = applyRepositoryAdjustments(
      overallConfidence,
      repoData.stargazers_count,
      repoData.forks_count,
      daysBack
    );

    const finalScore = Math.min(50, Math.round(adjustedConfidence));
    const calculationTime = Date.now() - startTime;

    // Cache the result for future use (both database and memory)
    await cacheConfidenceScore(supabase, owner, repo, daysBack, finalScore, calculationTime);

    console.log(
      '[Confidence] Calculated confidence for %s/%s: %s% (%sms)',
      owner,
      repo,
      finalScore,
      calculationTime
    );

    if (returnBreakdown) {
      const breakdownData =
        typeof starForkResult === 'object'
          ? starForkResult
          : {
              confidence: starForkConfidence,
              totalStargazers: repoData.stargazers_count,
              totalForkers: repoData.forks_count,
              contributorCount: 0,
              conversionRate: 0,
            };

      const result = {
        score: finalScore,
        cached: false,
        calculatedAt: new Date(),
        calculationTimeMs: calculationTime,
        breakdown: {
          starForkConfidence,
          engagementConfidence,
          retentionConfidence,
          qualityConfidence,
          totalStargazers:
            'totalStargazers' in breakdownData
              ? breakdownData.totalStargazers
              : repoData.stargazers_count,
          totalForkers:
            'totalForkers' in breakdownData ? breakdownData.totalForkers : repoData.forks_count,
          contributorCount:
            'contributorCount' in breakdownData ? breakdownData.contributorCount : 0,
          conversionRate: 'conversionRate' in breakdownData ? breakdownData.conversionRate : 0,
        },
      };

      // Store in memory cache
      setCache(cacheKey, result);
      return result;
    }

    if (returnMetadata) {
      const result = {
        score: finalScore,
        cached: false,
        calculatedAt: new Date(),
        calculationTimeMs: calculationTime,
      };

      // Store in memory cache
      setCache(cacheKey, result);
      return result;
    }

    // Store simple score in memory cache
    setCache(cacheKey, finalScore);
    return finalScore;
  } catch (error) {
    console.error('Error calculating repository confidence:', error);
    // Return fallback based on available data
    return await calculateBasicFallback(owner, repo, timeRange);
  }
}

/**
 * Core star/fork to contribution conversion rate (OpenSauced algorithm)
 */
async function calculateStarForkConfidence(
  supabase: SupabaseClient<any, 'public', any>,
  owner: string,
  repo: string,
  repositoryId: string,
  daysBack: number
): Promise<number> {
  const cutoffDate = new Date();
  cutoffDate.setDate(cutoffDate.getDate() - daysBack);

  // Get star/fork events
  const { data: starForkEvents } = await supabase
    .from('github_events_cache')
    .select('actor_login, event_type, created_at')
    .eq('repository_owner', owner)
    .eq('repository_name', repo)
    .in('event_type', ['WatchEvent', 'ForkEvent'])
    .gte('created_at', toDateOnlyString(cutoffDate));

  // Get contributors
  const { data: contributorData } = await supabase
    .from('pull_requests')
    .select('contributors!inner(username)')
    .eq('repository_id', repositoryId)
    .gte('created_at', toDateOnlyString(cutoffDate));

  const contributors = new Set(
    (contributorData as Array<{ contributors: Array<{ username: string }> }>)?.flatMap((c) => c.contributors?.map(contrib => contrib.username)).filter(Boolean) || []
  );

  console.log('[Confidence] Star/Fork data for %s/%s:', owner, repo, {
    starForkEvents: starForkEvents?.length || 0,
    contributors: contributors.size,
    cutoffDate: toDateOnlyString(cutoffDate),
  });

  if (!starForkEvents?.length) {
    console.log(
      `[Confidence] No star/fork events found for %s/%s - may need GitHub sync`,
      owner,
      repo
    );
    return 0; // No star/fork event data available
  }

  // Separate and weight differently
  const stargazers = new Set(
    (starForkEvents as Array<{ actor_login: string; event_type: string }>).filter((e) => e.event_type === 'WatchEvent').map((e) => e.actor_login)
  );
  const forkers = new Set(
    (starForkEvents as Array<{ actor_login: string; event_type: string }>).filter((e) => e.event_type === 'ForkEvent').map((e) => e.actor_login)
  );

  const stargazersWhoContributed = Array.from(stargazers).filter((u) => contributors.has(u)).length;
  const forkersWhoContributed = Array.from(forkers).filter((u) => contributors.has(u)).length;

  // Weighted calculation (forks = stronger intent)
  const totalWeighted = stargazers.size * 0.3 + forkers.size * 0.7;
  const contributedWeighted = stargazersWhoContributed * 0.3 + forkersWhoContributed * 0.7;

  return totalWeighted > 0 ? (contributedWeighted / totalWeighted) * 100 : 0;
}

/**
 * Core star/fork to contribution conversion rate with breakdown data
 */
async function calculateStarForkConfidenceWithBreakdown(
  supabase: SupabaseClient<any, 'public', any>,
  owner: string,
  repo: string,
  repositoryId: string,
  daysBack: number
): Promise<{
  confidence: number;
  totalStargazers: number;
  totalForkers: number;
  contributorCount: number;
  conversionRate: number;
}> {
  const cutoffDate = new Date();
  cutoffDate.setDate(cutoffDate.getDate() - daysBack);

  // Get star/fork events
  const { data: starForkEvents } = await supabase
    .from('github_events_cache')
    .select('actor_login, event_type, created_at')
    .eq('repository_owner', owner)
    .eq('repository_name', repo)
    .in('event_type', ['WatchEvent', 'ForkEvent'])
    .gte('created_at', toDateOnlyString(cutoffDate));

  // Get contributors
  const { data: contributorData } = await supabase
    .from('pull_requests')
    .select('contributors!inner(username)')
    .eq('repository_id', repositoryId)
    .gte('created_at', toDateOnlyString(cutoffDate));

  const contributors = new Set(
    (contributorData as Array<{ contributors: Array<{ username: string }> }>)?.flatMap((c) => c.contributors?.map(contrib => contrib.username)).filter(Boolean) || []
  );

  if (!starForkEvents?.length) {
    return {
      confidence: 0,
      totalStargazers: 0,
      totalForkers: 0,
      contributorCount: contributors.size,
      conversionRate: 0,
    };
  }

  // Separate and weight differently
  const stargazers = new Set(
    (starForkEvents as Array<{ actor_login: string; event_type: string }>).filter((e) => e.event_type === 'WatchEvent').map((e) => e.actor_login)
  );
  const forkers = new Set(
    (starForkEvents as Array<{ actor_login: string; event_type: string }>).filter((e) => e.event_type === 'ForkEvent').map((e) => e.actor_login)
  );

  const stargazersWhoContributed = Array.from(stargazers).filter((u) => contributors.has(u)).length;
  const forkersWhoContributed = Array.from(forkers).filter((u) => contributors.has(u)).length;

  // Weighted calculation (forks = stronger intent)
  const totalWeighted = stargazers.size * 0.3 + forkers.size * 0.7;
  const contributedWeighted = stargazersWhoContributed * 0.3 + forkersWhoContributed * 0.7;

  const confidence = totalWeighted > 0 ? (contributedWeighted / totalWeighted) * 100 : 0;
  const totalEngagement = stargazers.size + forkers.size;
  const totalContributors = stargazersWhoContributed + forkersWhoContributed;
  const conversionRate = totalEngagement > 0 ? (totalContributors / totalEngagement) * 100 : 0;

  return {
    confidence,
    totalStargazers: stargazers.size,
    totalForkers: forkers.size,
    contributorCount: contributors.size,
    conversionRate,
  };
}

/**
 * Issue/comment engagement to contribution conversion rate
 */
async function calculateEngagementConfidence(
  supabase: SupabaseClient<any, 'public', any>,
  owner: string,
  repo: string,
  repositoryId: string,
  daysBack: number
): Promise<number> {
  const cutoffDate = new Date();
  cutoffDate.setDate(cutoffDate.getDate() - daysBack);

  // Get engagement events (issues, all comment types, reviews)
  const { data: engagementEvents } = await supabase
    .from('github_events_cache')
    .select('actor_login, event_type')
    .eq('repository_owner', owner)
    .eq('repository_name', repo)
    .in('event_type', [
      'IssuesEvent',
      'IssueCommentEvent',
      'PullRequestReviewEvent',
      'PullRequestReviewCommentEvent',
      'CommitCommentEvent',
    ])
    .gte('created_at', toDateOnlyString(cutoffDate));

  // Get PR contributors
  const { data: prContributors } = await supabase
    .from('pull_requests')
    .select('contributors!inner(username)')
    .eq('repository_id', repositoryId)
    .gte('created_at', toDateOnlyString(cutoffDate));

  const contributors = new Set(
    (prContributors as Array<{ contributors: Array<{ username: string }> }>)?.flatMap((c) => c.contributors?.map(contrib => contrib.username)).filter(Boolean) || []
  );

  const engagers = new Set((engagementEvents as Array<{ actor_login: string; event_type: string }>)?.map((e) => e.actor_login).filter(Boolean) || []);
  const engagersWhoContributed = Array.from(engagers).filter((u) => contributors.has(u)).length;

  return engagers.size > 0 ? (engagersWhoContributed / engagers.size) * 100 : 0;
}

/**
 * Contributor retention rate over time windows
 */
async function calculateRetentionConfidence(
  supabase: SupabaseClient<any, 'public', any>,
  _owner: string,
  _repo: string,
  repositoryId: string,
  daysBack: number
): Promise<number> {
  // Look at contributors from previous period vs current period
  const currentPeriodStart = new Date();
  currentPeriodStart.setDate(currentPeriodStart.getDate() - daysBack);

  const previousPeriodStart = new Date();
  previousPeriodStart.setDate(previousPeriodStart.getDate() - daysBack * 2);

  // Get contributors from both periods
  const [currentContributors, previousContributors] = await Promise.all([
    supabase
      .from('pull_requests')
      .select('contributors!inner(username)')
      .eq('repository_id', repositoryId)
      .gte('created_at', toDateOnlyString(currentPeriodStart)),

    supabase
      .from('pull_requests')
      .select('contributors!inner(username)')
      .eq('repository_id', repositoryId)
      .gte('created_at', toDateOnlyString(previousPeriodStart))
      .lt('created_at', toDateOnlyString(currentPeriodStart)),
  ]);

  const currentSet = new Set(
    (currentContributors.data as Array<{ contributors: Array<{ username: string }> }>)?.flatMap((c) => c.contributors?.map(contrib => contrib.username)).filter(Boolean) || []
  );
  const previousSet = new Set(
    (previousContributors.data as Array<{ contributors: Array<{ username: string }> }>)?.flatMap((c) => c.contributors?.map(contrib => contrib.username)).filter(Boolean) || []
  );

  // Calculate retention rate
  const returningContributors = Array.from(previousSet).filter((u) => currentSet.has(u)).length;

  return previousSet.size > 0 ? (returningContributors / previousSet.size) * 100 : 50; // Default neutral
}

/**
 * PR success rate and contribution quality
 */
async function calculateQualityConfidence(
  supabase: SupabaseClient<any, 'public', any>,
  _owner: string,
  _repo: string,
  repositoryId: string,
  daysBack: number
): Promise<number> {
  const cutoffDate = new Date();
  cutoffDate.setDate(cutoffDate.getDate() - daysBack);

  // Get PR data with merge status
  const { data: pullRequests } = await supabase
    .from('pull_requests')
    .select('state, merged_at')
    .eq('repository_id', repositoryId)
    .gte('created_at', toDateOnlyString(cutoffDate));

  if (!pullRequests?.length) {
    return 50; // Neutral score if no PR data
  }

  const mergedPRs = pullRequests.filter((pr: PullRequestData) => pr.merged_at !== null).length;
  const totalPRs = pullRequests.length;

  // PR success rate as quality indicator
  return (mergedPRs / totalPRs) * 100;
}

/**
 * Apply repository size and maturity adjustments
 */
function applyRepositoryAdjustments(
  confidence: number,
  starCount: number,
  forkCount: number,
  daysBack: number
): number {
  let adjusted = confidence;

  // Large repository adjustment (lower expectations)
  const totalEngagement = starCount + forkCount * 2;
  if (totalEngagement > 10000) {
    adjusted *= 0.7; // Very large repos have naturally lower conversion
  } else if (totalEngagement > 1000) {
    adjusted *= 0.85; // Large repos
  }

  // Time window adjustment (longer windows should have higher confidence)
  if (daysBack < 30) {
    adjusted *= 0.8; // Short windows are less reliable
  } else if (daysBack > 90) {
    adjusted *= 1.1; // Longer windows are more stable
  }

  return adjusted;
}

/**
 * Basic fallback when detailed event data is unavailable
 */
async function calculateBasicFallback(
  owner: string,
  repo: string,
  timeRange: string
): Promise<number> {
  try {
    const { supabase } = await import('../supabase');
    const daysBack = parseInt(timeRange);

    const { data: repoData } = await supabase
      .from('repositories')
      .select('stargazers_count, forks_count, id')
      .eq('owner', owner)
      .eq('name', repo)
      .maybeSingle();

    if (!repoData) return 0;

    // Get recent contributor count
    const cutoffDate = new Date();
    cutoffDate.setDate(cutoffDate.getDate() - daysBack);

    const { data: recentContributors } = await supabase
      .from('pull_requests')
      .select('author_id')
      .eq('repository_id', repoData.id)
      .gte('created_at', toDateOnlyString(cutoffDate));

    const uniqueContributors = new Set(recentContributors?.map((c) => c.author_id) || []).size;

    return calculateFallbackConfidence(
      repoData.stargazers_count,
      repoData.forks_count,
      uniqueContributors,
      daysBack
    );
  } catch (error) {
    console.error('Basic fallback failed:', error);
    return 0;
  }
}

/**
 * Fallback confidence calculation when detailed event data is not available
 */
function calculateFallbackConfidence(
  starCount: number,
  forkCount: number,
  contributorCount: number,
  daysBack: number
): number {
  // Estimate engagement based on repository metrics
  const totalEngagement = starCount + forkCount * 2; // Weight forks higher

  if (totalEngagement === 0) {
    return 0;
  }

  // Apply time-based scaling (newer repos have less confidence data)
  const timeMultiplier = Math.min(1, daysBack / 30);

  // Estimate confidence based on contributor ratio
  const baseConfidence = (contributorCount / totalEngagement) * 100 * timeMultiplier;

  // Apply realistic caps based on repository size
  let cappedConfidence = baseConfidence;
  if (totalEngagement > 1000) {
    cappedConfidence = Math.min(baseConfidence, 40); // Large repos rarely exceed 40%
  } else if (totalEngagement > 100) {
    cappedConfidence = Math.min(baseConfidence, 60); // Medium repos
  }

  return Math.min(50, Math.round(cappedConfidence));
}

/**
 * Get cached confidence score if available and not expired
 */
async function getCachedConfidenceScore(
  supabase: SupabaseClient<any, 'public', any>,
  owner: string,
  repo: string,
  timeRangeDays: number
): Promise<{ score: number; calculatedAt: Date; calculationTimeMs?: number } | null> {
  try {
    const { data, error } = await supabase
      .from('repository_confidence_cache')
      .select('confidence_score, expires_at, calculated_at, calculation_time_ms')
      .eq('repository_owner', owner)
      .eq('repository_name', repo)
      .eq('time_range_days', timeRangeDays)
      .gt('expires_at', toUTCTimestamp(new Date()))
      .maybeSingle();

    if (error || !data) {
      return null;
    }

    const age = Date.now() - new Date(data.calculated_at).getTime();
    console.log(
      '[Confidence Cache] Found cached score: %s% (%ss old)',
      data.confidence_score,
      Math.round(age / 1000)
    );

    return {
      score: data.confidence_score,
      calculatedAt: new Date(data.calculated_at),
      calculationTimeMs: data.calculation_time_ms,
    };
  } catch (error) {
    console.warn('[Confidence Cache] Error reading cache:', error);
    return null;
  }
}

/**
 * Cache confidence score with appropriate TTL
 */
async function cacheConfidenceScore(
  supabase: SupabaseClient<any, 'public', any>,
  owner: string,
  repo: string,
  timeRangeDays: number,
  score: number,
  calculationTimeMs: number
): Promise<void> {
  try {
    // Get last sync time for this repository
    const { data: syncData } = await supabase
      .from('github_sync_status')
      .select('last_sync_at')
      .eq('repository_owner', owner)
      .eq('repository_name', repo)
      .maybeSingle();

    // Determine cache TTL based on repository activity
    const baseTTL = getConfidenceCacheTTL(owner, repo);
    const expiresAt = new Date(Date.now() + baseTTL * 1000);

    const cacheEntry = {
      repository_owner: owner,
      repository_name: repo,
      time_range_days: timeRangeDays,
      confidence_score: score,
      expires_at: toUTCTimestamp(expiresAt),
      last_sync_at: syncData?.last_sync_at || null,
      calculation_time_ms: calculationTimeMs,
      data_version: 1, // Current algorithm version
    };

    const { error } = await supabase.from('repository_confidence_cache').upsert(cacheEntry, {
      onConflict: 'repository_owner,repository_name,time_range_days',
    });

    if (error) {
      console.warn('[Confidence Cache] Error storing cache:', error);
    } else {
      console.log(
        '[Confidence Cache] Stored score for %s/%s (expires in %sh)',
        owner,
        repo,
        Math.round(baseTTL / 3600)
      );
    }
  } catch (error) {
    console.warn('[Confidence Cache] Error caching score:', error);
  }
}

/**
 * Determine cache TTL based on repository characteristics
 */
function getConfidenceCacheTTL(owner: string, repo: string): number {
  // More active/popular repositories get shorter cache times
  const isPopularRepo = ['microsoft', 'google', 'facebook', 'vercel', 'supabase'].includes(
    owner.toLowerCase()
  );
  const isLargeRepo = ['linux', 'kubernetes', 'tensorflow', 'react', 'angular', 'vue'].includes(
    repo.toLowerCase()
  );

  if (isPopularRepo || isLargeRepo) {
    return 1800; // 30 minutes for very active repos
  }

  return 3600; // 1 hour default cache time
}

/**
 * Invalidate confidence cache for a repository
 */
export async function invalidateConfidenceCache(
  owner: string,
  repo: string,
  timeRangeDays?: number
): Promise<void> {
  try {
    const { supabase } = await import('../supabase');

    let query = supabase
      .from('repository_confidence_cache')
      .delete()
      .eq('repository_owner', owner)
      .eq('repository_name', repo);

    if (timeRangeDays) {
      query = query.eq('time_range_days', timeRangeDays);
    }

    const { error } = await query;

    if (error) {
      console.warn('[Confidence Cache] Error invalidating cache for %s/%s:', error, owner, repo);
    } else {
      console.log('[Confidence Cache] Invalidated cache for %s/%s', owner, repo);
    }
  } catch (error) {
    console.warn('[Confidence Cache] Error invalidating cache:', error);
  }
}<|MERGE_RESOLUTION|>--- conflicted
+++ resolved
@@ -1,7 +1,5 @@
 import { fetchPRDataWithFallback } from '../supabase-pr-data';
-<<<<<<< HEAD
 import { toDateOnlyString, toUTCTimestamp } from '../utils/date-formatting';
-=======
 import type { PullRequest } from '../types';
 import type { SupabaseClient } from '@supabase/supabase-js';
 
@@ -51,7 +49,6 @@
   result: ConfidenceResult | ConfidenceBreakdown | number;
   timestamp: number;
 }
->>>>>>> e31316af
 
 export interface HealthMetrics {
   score: number; // 0-100
