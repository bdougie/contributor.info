import { supabase } from './supabase';
import type { PullRequest } from './types';
import { trackDatabaseOperation } from './simple-logging';
import {
  createSuccessResult,
  createNoDataResult,
  createPendingDataResult,
  type DataResult,
} from './errors/repository-errors';
import { sendInngestEvent } from './inngest/client-safe';
import { toast } from 'sonner';
import { validateAndTransformPRData } from './validation';

interface FetchOptions {
  timeRange?: string;
  triggerBackgroundSync?: boolean;
  showNotifications?: boolean;
}

/**
 * Smart database-first PR data fetcher
 *
 * This replaces the problematic fetchPRDataWithFallback by:
 * 1. Always returning available data immediately (even if stale)
 * 2. Never attempting risky GitHub API calls for large repos
 * 3. Triggering background sync when data is missing/stale
 * 4. Providing clear status information to the UI
 *
 * Philosophy: Show what we have, fetch what we need in background
 */
export async function fetchPRDataSmart(
  owner: string,
  repo: string,
  options: FetchOptions = {}
): Promise<DataResult<PullRequest[]>> {
  const { timeRange = '30', triggerBackgroundSync = true, showNotifications = false } = options;

  return trackDatabaseOperation(
    'fetchPRDataSmart',
    async () => {
      // Calculate date range
      const days = parseInt(timeRange) || 30;
      const since = new Date();
      since.setDate(since.getDate() - days);

      // Check if repository exists
      const { data: repoData, error: repoError } = await supabase
        .from('repositories')
        .select('id, owner, name, last_updated_at')
        .eq('owner', owner)
        .eq('name', repo)
        .maybeSingle();

      if (repoError || !repoData) {
        // Repository not in database - it needs to be tracked first
        if (triggerBackgroundSync) {
          // Add to tracking (handled by useRepositoryDiscovery)
          if (showNotifications) {
            toast.info(`Setting up ${owner}/${repo}...`, {
              description:
                "We're gathering data for this repository. This usually takes 1-2 minutes.",
              duration: 6000,
            });
          }
        }

        return createPendingDataResult(
          `${owner}/${repo}`,
          [],
          'This repository is being set up. Data will be available in 1-2 minutes.'
        );
      }

      // Fetch PRs from database
      const { data: dbPRs, error: dbError } = await supabase
        .from('pull_requests')
        .select(
          `
          id,
          github_id,
          number,
          title,
          body,
          state,
          created_at,
          updated_at,
          closed_at,
          merged_at,
          merged,
          base_branch,
          head_branch,
          additions,
          deletions,
          changed_files,
          commits,
          html_url,
          repository_id,
          author_id,
          contributors:author_id(
            github_id,
            username,
            avatar_url,
            is_bot
          ),
          reviews(
            id,
            github_id,
            state,
            body,
            submitted_at,
            contributors:reviewer_id(
              github_id,
              username,
              avatar_url,
              is_bot
            )
          ),
          comments(
            id,
            github_id,
            body,
            created_at,
            updated_at,
            comment_type,
            pull_request_id,
            commenter_id,
            contributors:commenter_id(
              github_id,
              username,
              avatar_url,
              is_bot
            )
          )
        `
        )
        .eq('repository_id', repoData.id)
        .gte('created_at', since.toISOString())
        .order('created_at', { ascending: false })
        .limit(500); // Reasonable limit for UI display

      if (dbError) {
        console.error('Database error fetching PRs:', dbError);
        return createNoDataResult(`${owner}/${repo}`, []);
      }

      // Use Zod validation to safely transform data
      const transformedPRs = validateAndTransformPRData(dbPRs || [], owner, repo);

      // Check data freshness
      const isEmpty = transformedPRs.length === 0;

      // Check if repository data is stale (older than 6 hours)
      const STALE_THRESHOLD_MS = 6 * 60 * 60 * 1000; // 6 hours
      const now = Date.now();
      const lastUpdateMs = repoData.last_updated_at
        ? new Date(repoData.last_updated_at).getTime()
        : 0;
      const isRepositoryStale = now - lastUpdateMs > STALE_THRESHOLD_MS;

      const isStale = isEmpty || isRepositoryStale;

      // Trigger background sync if needed
      if (triggerBackgroundSync && (isEmpty || isStale)) {
        try {
          await sendInngestEvent({
            name: 'capture/repository.sync.graphql',
            data: {
              repositoryId: repoData.id,
<<<<<<< HEAD
              days: 7,
              priority: isEmpty ? 'high' : 'medium',
              reason: 'smart-fetch-stale-data',
=======
              owner: repoData.owner,
              name: repoData.name,
              days: 30,
              priority: isEmpty ? 'high' : 'medium',
              reason: isEmpty ? 'smart-fetch-empty-repository' : 'smart-fetch-stale-data',
>>>>>>> 16cfc007
            },
          });

          if (showNotifications && isEmpty) {
            toast.info(`Getting familiar with ${owner}/${repo}...`, {
              description: "We're fetching the latest data. Check back in a minute!",
              duration: 5000,
            });
          }
        } catch (error) {
          console.error('Failed to trigger background sync:', error);
        }
      }

      // Always return data if we have it
      if (transformedPRs.length > 0) {
        return createSuccessResult(transformedPRs, {
          isStale,
          lastUpdate: repoData.last_updated_at,
          dataCompleteness: calculateDataCompleteness(transformedPRs),
        });
      }

      // No data yet - return pending state
      return createPendingDataResult(
        `${owner}/${repo}`,
        [],
        isEmpty
          ? 'Data is being gathered. This usually takes 1-2 minutes.'
          : 'No recent pull requests found.'
      );
    },
    {
      operation: 'fetch',
      table: 'pull_requests',
      repository: `${owner}/${repo}`,
      strategy: 'smart-database-first',
    }
  );
}

/**
 * Calculate how complete the data is (reviews, comments, etc)
 */
function calculateDataCompleteness(prs: PullRequest[]): number {
  if (prs.length === 0) return 0;

  let totalScore = 0;
  let prCount = 0;

  for (const pr of prs.slice(0, 20)) {
    // Sample first 20 PRs
    let score = 0.5; // Base score for having PR data

    // Check for reviews
    if (pr.reviews && pr.reviews.length > 0) {
      score += 0.25;
    }

    // Check for comments
    if (pr.comments && pr.comments.length > 0) {
      score += 0.25;
    }

    totalScore += score;
    prCount++;
  }

  return Math.round((totalScore / prCount) * 100);
}

/**
 * Check if repository has any data at all
 */
export async function hasAnyPRData(owner: string, repo: string): Promise<boolean> {
  try {
    const { data: repoData } = await supabase
      .from('repositories')
      .select('id')
      .eq('owner', owner)
      .eq('name', repo)
      .maybeSingle();

    if (!repoData) return false;

    const { count } = await supabase
      .from('pull_requests')
      .select('*', { count: 'exact', head: true })
      .eq('repository_id', repoData.id);

    return (count || 0) > 0;
  } catch {
    return false;
  }
}<|MERGE_RESOLUTION|>--- conflicted
+++ resolved
@@ -166,17 +166,10 @@
             name: 'capture/repository.sync.graphql',
             data: {
               repositoryId: repoData.id,
-<<<<<<< HEAD
-              days: 7,
-              priority: isEmpty ? 'high' : 'medium',
-              reason: 'smart-fetch-stale-data',
-=======
-              owner: repoData.owner,
-              name: repoData.name,
+              repositoryName: `${repoData.owner}/${repoData.name}`,
               days: 30,
               priority: isEmpty ? 'high' : 'medium',
               reason: isEmpty ? 'smart-fetch-empty-repository' : 'smart-fetch-stale-data',
->>>>>>> 16cfc007
             },
           });
 
