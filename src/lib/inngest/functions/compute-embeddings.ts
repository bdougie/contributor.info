import { inngest } from '../client';
import { supabase } from '../supabase-server';
import { NonRetriableError } from 'inngest';

interface EmbeddingJobData {
  repositoryId: string;
  forceRegenerate?: boolean;
  itemTypes?: ('issues' | 'pull_requests' | 'discussions')[];
}

/**
 * Background job to compute embeddings for issues, PRs, and discussions
 * Runs every 15 minutes to process new and updated content
 */
export const computeEmbeddings = inngest.createFunction(
  {
    id: 'compute-embeddings',
    name: 'Compute Embeddings for Issues, PRs, and Discussions',
    concurrency: {
      limit: 2,
      key: 'event.data.repositoryId',
    },
    retries: 2,
    throttle: {
      limit: 5,
      period: '1m',
    },
  },
  [
    { event: 'embeddings/compute.requested' },
    { cron: '*/15 * * * *' }, // Run every 15 minutes
  ],
  async ({ event, step }) => {
    const data = event.data as EmbeddingJobData | undefined;
    const repositoryId = data?.repositoryId;
    const forceRegenerate = data?.forceRegenerate || false;
    const itemTypes = data?.itemTypes || ['issues', 'pull_requests', 'discussions'];

    // Step 1: Create or update job record
    const jobId = await step.run('create-job', async () => {
      const { data: job, error } = await supabase
        .from('embedding_jobs')
        .insert({
          repository_id: repositoryId || null,
          status: 'pending',
          items_total: 0,
          items_processed: 0,
        })
        .select()
        .maybeSingle();

      if (error || !job) {
        throw new NonRetriableError('Failed to create embedding job');
      }

      return job.id;
    });

    // Step 2: Find items needing embeddings
    const itemsToProcess = await step.run('find-items', async () => {
      const items: Array<{
        id: string;
        type: 'issue' | 'pull_request' | 'discussion';
        repository_id: string;
        title: string;
        body: string | null;
        content_hash: string | null;
        embedding_generated_at: string | null;
      }> = [];

      // Build query conditions
      let baseQuery = supabase.from('items_needing_embeddings').select('*');

      if (repositoryId) {
        baseQuery = baseQuery.eq('repository_id', repositoryId);
      }

      // Get items from view
      const { data: viewItems, error } = await baseQuery.limit(100);

      if (error) {
        console.error('Failed to fetch items needing embeddings:', error);
        return [];
      }

      if (viewItems) {
        items.push(...viewItems);
      }

      // If force regenerate, also get items with existing embeddings
      if (forceRegenerate && repositoryId) {
        for (const itemType of itemTypes) {
<<<<<<< HEAD
          // Avoid ternary - Rollup 4.45.0 bug (see docs/architecture/state-machine-patterns.md)
          let table: string;
          if (itemType === 'issues') {
            table = 'issues';
          } else {
            table = 'pull_requests';
          }
=======
          let table: string;
          if (itemType === 'issues') {
            table = 'issues';
          } else if (itemType === 'pull_requests') {
            table = 'pull_requests';
          } else {
            table = 'discussions';
          }

>>>>>>> 7df6998d
          const { data: forceItems } = await supabase
            .from(table)
            .select('id, repository_id, title, body, content_hash, embedding_generated_at')
            .eq('repository_id', repositoryId)
            .not('embedding', 'is', null)
            .limit(50);

          if (forceItems) {
            items.push(
              ...forceItems.map((item) => ({
                ...item,
                type: itemType.slice(0, -1) as 'issue' | 'pull_request' | 'discussion',
              }))
            );
          }
        }
      }

      // Update job with total count
      await supabase
        .from('embedding_jobs')
        .update({
          items_total: items.length,
          status: 'processing',
          started_at: new Date().toISOString(),
        })
        .eq('id', jobId);

      return items;
    });

    if (itemsToProcess.length === 0) {
      await step.run('mark-complete', async () => {
        await supabase
          .from('embedding_jobs')
          .update({
            status: 'completed',
            completed_at: new Date().toISOString(),
          })
          .eq('id', jobId);
      });
      return { message: 'No items to process', jobId };
    }

    // Step 3: Process embeddings in batches
    const batchSize = 20;
    let processedCount = 0;
    const errors: string[] = [];

    for (let i = 0; i < itemsToProcess.length; i += batchSize) {
      const batch = itemsToProcess.slice(i, i + batchSize);

      await step.run(`process-batch-${i / batchSize}`, async () => {
        try {
          // Generate content hashes if missing
          for (const item of batch) {
            if (!item.content_hash) {
              const crypto = await import('crypto');
              const content = `${item.title || ''}:${item.body || ''}`;
              item.content_hash = crypto
                .createHash('sha256')
                .update(content)
                .digest('hex')
                .substring(0, 16);
            }
          }

          // Call OpenAI API for batch embeddings
          const apiKey = process.env.VITE_OPENAI_API_KEY || process.env.OPENAI_API_KEY;
          if (!apiKey) {
            throw new Error(
              'OpenAI API key not configured - check VITE_OPENAI_API_KEY or OPENAI_API_KEY environment variables'
            );
          }

          const texts = batch.map((item) =>
            `[${item.type.toUpperCase()}] ${item.title} ${item.body || ''}`.substring(0, 2000)
          );

          const response = await fetch('https://api.openai.com/v1/embeddings', {
            method: 'POST',
            headers: {
              'Content-Type': 'application/json',
              Authorization: `Bearer ${apiKey}`,
            },
            body: JSON.stringify({
              model: 'text-embedding-3-small',
              input: texts,
            }),
          });

          if (!response.ok) {
            throw new Error(`OpenAI API error: ${response.status}`);
          }

          const data = await response.json();
          const embeddings = data.data;

          // Update database with embeddings
          for (let j = 0; j < batch.length; j++) {
            const item = batch[j];
            const embedding = embeddings[j]?.embedding;

            if (embedding) {
<<<<<<< HEAD
              // Avoid ternary - Rollup 4.45.0 bug (see docs/architecture/state-machine-patterns.md)
              let table: string;
              if (item.type === 'issue') {
                table = 'issues';
              } else {
                table = 'pull_requests';
=======
              let table: string;
              if (item.type === 'issue') {
                table = 'issues';
              } else if (item.type === 'pull_request') {
                table = 'pull_requests';
              } else {
                table = 'discussions';
>>>>>>> 7df6998d
              }

              // Update the item with embedding
              await supabase
                .from(table)
                .update({
                  embedding,
                  embedding_generated_at: new Date().toISOString(),
                  content_hash: item.content_hash,
                })
                .eq('id', item.id);

              // Store in cache
              await supabase.from('similarity_cache').upsert(
                {
                  repository_id: item.repository_id,
                  item_type: item.type,
                  item_id: item.id,
                  embedding,
                  content_hash: item.content_hash,
                  ttl_hours: 168, // 7 days for background-generated embeddings
                },
                {
                  onConflict: 'repository_id,item_type,item_id',
                }
              );

              processedCount++;
            }
          }

          // Update job progress
          await supabase.rpc('update_embedding_job_progress', {
            job_id: jobId,
            processed_count: processedCount,
          });
        } catch (error) {
          const errorMsg = `Batch ${i / batchSize} failed: ${error}`;
          console.error(errorMsg);
          errors.push(errorMsg);
        }
      });
    }

    // Step 4: Finalize job
    await step.run('finalize-job', async () => {
      // Avoid ternary - Rollup 4.45.0 bug (see docs/architecture/state-machine-patterns.md)
      let jobStatus: 'failed' | 'completed';
      if (errors.length > 0 && processedCount === 0) {
        jobStatus = 'failed';
      } else {
        jobStatus = 'completed';
      }

      let errorMessage: string | null;
      if (errors.length > 0) {
        errorMessage = errors.join('; ');
      } else {
        errorMessage = null;
      }

      await supabase
        .from('embedding_jobs')
        .update({
          status: jobStatus,
          items_processed: processedCount,
          error_message: errorMessage,
          completed_at: new Date().toISOString(),
        })
        .eq('id', jobId);

      // Clean up old cache entries
      await supabase.rpc('cleanup_expired_cache');
    });

    // Avoid ternary - Rollup 4.45.0 bug
    let returnErrors: string[] | undefined;
    if (errors.length > 0) {
      returnErrors = errors;
    } else {
      returnErrors = undefined;
    }

    return {
      jobId,
      processed: processedCount,
      total: itemsToProcess.length,
      errors: returnErrors,
    };
  }
);

/**
 * Trigger embedding computation for a specific repository
 */
export const triggerEmbeddingComputation = async (
  repositoryId: string,
  options?: {
    forceRegenerate?: boolean;
    itemTypes?: ('issues' | 'pull_requests' | 'discussions')[];
  }
) => {
  await inngest.send({
    name: 'embeddings/compute.requested',
    data: {
      repositoryId,
      forceRegenerate: options?.forceRegenerate,
      itemTypes: options?.itemTypes,
    },
  });
};<|MERGE_RESOLUTION|>--- conflicted
+++ resolved
@@ -90,15 +90,7 @@
       // If force regenerate, also get items with existing embeddings
       if (forceRegenerate && repositoryId) {
         for (const itemType of itemTypes) {
-<<<<<<< HEAD
           // Avoid ternary - Rollup 4.45.0 bug (see docs/architecture/state-machine-patterns.md)
-          let table: string;
-          if (itemType === 'issues') {
-            table = 'issues';
-          } else {
-            table = 'pull_requests';
-          }
-=======
           let table: string;
           if (itemType === 'issues') {
             table = 'issues';
@@ -107,8 +99,6 @@
           } else {
             table = 'discussions';
           }
-
->>>>>>> 7df6998d
           const { data: forceItems } = await supabase
             .from(table)
             .select('id, repository_id, title, body, content_hash, embedding_generated_at')
@@ -213,14 +203,7 @@
             const embedding = embeddings[j]?.embedding;
 
             if (embedding) {
-<<<<<<< HEAD
               // Avoid ternary - Rollup 4.45.0 bug (see docs/architecture/state-machine-patterns.md)
-              let table: string;
-              if (item.type === 'issue') {
-                table = 'issues';
-              } else {
-                table = 'pull_requests';
-=======
               let table: string;
               if (item.type === 'issue') {
                 table = 'issues';
@@ -228,7 +211,6 @@
                 table = 'pull_requests';
               } else {
                 table = 'discussions';
->>>>>>> 7df6998d
               }
 
               // Update the item with embedding
