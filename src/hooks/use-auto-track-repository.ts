import { useEffect, useRef } from 'react'
import { supabase } from '@/lib/supabase'
import { inngest } from '@/lib/inngest/client'

interface AutoTrackOptions {
  owner: string
  repo: string
  enabled?: boolean
}

export function useAutoTrackRepository({
  owner,
  repo,
  enabled = true
}: AutoTrackOptions) {
  const hasTrackedRef = useRef(false)

  useEffect(() => {
    if (!enabled || !owner || !repo || hasTrackedRef.current) {
      return
    }

    const trackRepository = async () => {
      try {
        
        // Check if repository is already being tracked
        const { data: existing, error: checkError } = await supabase
          .from('tracked_repositories')
          .select('id, repository_id, size, size_calculated_at')
          .eq('organization_name', owner)
          .eq('repository_name', repo)
          .single()

        if (checkError && checkError.code !== 'PGRST116') {
          return
        }

        // If repository is not tracked, add it
        if (!existing) {
          
          const { data: newRepo, error: insertError } = await supabase
            .from('tracked_repositories')
            .insert({
              organization_name: owner,
              repository_name: repo,
              tracking_enabled: true,
              priority: 'low', // Default priority
              created_at: new Date().toISOString(),
              updated_at: new Date().toISOString()
            })
            .select()
            .single()

          if (insertError) {
<<<<<<< HEAD
            console.error('Failed to track repository:', {
              owner,
              repo,
              error: insertError
            })
=======
            console.error('Failed to track repository %s/%s:', owner, repo, insertError)
>>>>>>> 999dd047
            return
          }

          if (newRepo) {
            hasTrackedRef.current = true
            
            // Trigger size classification for newly tracked repository
            // This will happen in the background
<<<<<<< HEAD
            inngest.send({
              name: 'classify/repository.single',
              data: {
                repositoryId: newRepo.id,
                owner,
                repo
              }
            }).catch(error => {
              console.error('Failed to trigger repository classification:', error)
            })
=======
            try {
              await inngest.send({
                name: 'classify/repository.single',
                data: {
                  repositoryId: newRepo.id,
                  owner,
                  repo
                }
              })
            } catch (error) {
              console.error('Failed to trigger repository classification for %s/%s:', owner, repo, error)
              // Classification failure is non-critical, repository is still tracked
              // The classification can be retried later via manual trigger
            }
>>>>>>> 999dd047
          }
        } else {
          hasTrackedRef.current = true
          
          // Check if the repository needs classification or reclassification
          if (!existing.size || !existing.size_calculated_at) {
            // Repository has never been classified
<<<<<<< HEAD
            inngest.send({
              name: 'classify/repository.single',
              data: {
                repositoryId: existing.id,
                owner,
                repo
              }
            }).catch(error => {
              console.error('Failed to trigger repository classification:', error)
            })
          } else {
            // Check if classification is older than 30 days
            const thirtyDaysAgo = new Date()
            thirtyDaysAgo.setDate(thirtyDaysAgo.getDate() - 30)
            
            if (new Date(existing.size_calculated_at) < thirtyDaysAgo) {
              // Trigger reclassification
              inngest.send({
=======
            try {
              await inngest.send({
>>>>>>> 999dd047
                name: 'classify/repository.single',
                data: {
                  repositoryId: existing.id,
                  owner,
                  repo
                }
<<<<<<< HEAD
              }).catch(error => {
                console.error('Failed to trigger repository reclassification:', error)
              })
=======
              })
            } catch (error) {
              console.error('Failed to trigger repository classification for %s/%s:', owner, repo, error)
              // Classification failure is non-critical, can be retried later
            }
          } else {
            // Check if classification is older than 30 days
            const thirtyDaysAgo = new Date()
            thirtyDaysAgo.setDate(thirtyDaysAgo.getDate() - 30)
            
            if (new Date(existing.size_calculated_at) < thirtyDaysAgo) {
              // Trigger reclassification
              try {
                await inngest.send({
                  name: 'classify/repository.single',
                  data: {
                    repositoryId: existing.id,
                    owner,
                    repo
                  }
                })
              } catch (error) {
                console.error('Failed to trigger repository reclassification for %s/%s:', owner, repo, error)
                // Reclassification failure is non-critical, existing data is still valid
              }
>>>>>>> 999dd047
            }
          }
        }
      } catch (error) {
<<<<<<< HEAD
        console.error('Error in auto-track repository:', error)
=======
        console.error('Error in auto-track repository %s/%s:', owner, repo, error)
>>>>>>> 999dd047
      }
    }

    // Track repository on first load
    trackRepository()
  }, [owner, repo, enabled])

  // Reset tracking flag when repository changes
  useEffect(() => {
    hasTrackedRef.current = false
  }, [owner, repo])
}<|MERGE_RESOLUTION|>--- conflicted
+++ resolved
@@ -52,15 +52,7 @@
             .single()
 
           if (insertError) {
-<<<<<<< HEAD
-            console.error('Failed to track repository:', {
-              owner,
-              repo,
-              error: insertError
-            })
-=======
             console.error('Failed to track repository %s/%s:', owner, repo, insertError)
->>>>>>> 999dd047
             return
           }
 
@@ -69,18 +61,6 @@
             
             // Trigger size classification for newly tracked repository
             // This will happen in the background
-<<<<<<< HEAD
-            inngest.send({
-              name: 'classify/repository.single',
-              data: {
-                repositoryId: newRepo.id,
-                owner,
-                repo
-              }
-            }).catch(error => {
-              console.error('Failed to trigger repository classification:', error)
-            })
-=======
             try {
               await inngest.send({
                 name: 'classify/repository.single',
@@ -95,7 +75,6 @@
               // Classification failure is non-critical, repository is still tracked
               // The classification can be retried later via manual trigger
             }
->>>>>>> 999dd047
           }
         } else {
           hasTrackedRef.current = true
@@ -103,40 +82,14 @@
           // Check if the repository needs classification or reclassification
           if (!existing.size || !existing.size_calculated_at) {
             // Repository has never been classified
-<<<<<<< HEAD
-            inngest.send({
-              name: 'classify/repository.single',
-              data: {
-                repositoryId: existing.id,
-                owner,
-                repo
-              }
-            }).catch(error => {
-              console.error('Failed to trigger repository classification:', error)
-            })
-          } else {
-            // Check if classification is older than 30 days
-            const thirtyDaysAgo = new Date()
-            thirtyDaysAgo.setDate(thirtyDaysAgo.getDate() - 30)
-            
-            if (new Date(existing.size_calculated_at) < thirtyDaysAgo) {
-              // Trigger reclassification
-              inngest.send({
-=======
             try {
               await inngest.send({
->>>>>>> 999dd047
                 name: 'classify/repository.single',
                 data: {
                   repositoryId: existing.id,
                   owner,
                   repo
                 }
-<<<<<<< HEAD
-              }).catch(error => {
-                console.error('Failed to trigger repository reclassification:', error)
-              })
-=======
               })
             } catch (error) {
               console.error('Failed to trigger repository classification for %s/%s:', owner, repo, error)
@@ -162,16 +115,11 @@
                 console.error('Failed to trigger repository reclassification for %s/%s:', owner, repo, error)
                 // Reclassification failure is non-critical, existing data is still valid
               }
->>>>>>> 999dd047
             }
           }
         }
       } catch (error) {
-<<<<<<< HEAD
-        console.error('Error in auto-track repository:', error)
-=======
         console.error('Error in auto-track repository %s/%s:', owner, repo, error)
->>>>>>> 999dd047
       }
     }
 
