/**
 * Workspace Service Layer
 * Business logic for workspace operations
 */

import { supabase } from '@/lib/supabase';
import {
  validateCreateWorkspace,
  validateUpdateWorkspace,
  formatValidationErrors,
} from '@/lib/validations/workspace';
import { WorkspacePermissionService } from './workspace-permissions.service';
import type {
  Workspace,
  WorkspaceWithStats,
  WorkspaceWithDetails,
  CreateWorkspaceRequest,
  UpdateWorkspaceRequest,
  WorkspaceFilters,
  WorkspaceRole,
  WorkspaceTier,
  AddRepositoryRequest,
  WorkspaceRepository,
  WorkspaceRepositoryWithDetails,
  WorkspaceRepositoryFilters,
  WorkspaceMemberWithUser,
} from '@/types/workspace';

/**
 * Service response type
 */
export interface ServiceResponse<T> {
  success: boolean;
  data?: T;
  error?: string;
  statusCode?: number;
}

/**
 * Paginated response type
 */
export interface PaginatedResponse<T> {
  items: T[];
  pagination: {
    page: number;
    limit: number;
    total: number;
    totalPages: number;
  };
}

/**
 * Helper function to validate email format
 */
function isValidEmail(email: string): boolean {
  // RFC 5322 compliant email regex
  const emailRegex =
    /^[a-zA-Z0-9.!#$%&'*+/=?^_`{|}~-]+@[a-zA-Z0-9](?:[a-zA-Z0-9-]{0,61}[a-zA-Z0-9])?(?:\.[a-zA-Z0-9](?:[a-zA-Z0-9-]{0,61}[a-zA-Z0-9])?)*$/;
  return emailRegex.test(email);
}

/**
 * Helper function to sanitize string input
 */
function sanitizeInput(input: string): string {
  // Remove any potential SQL injection or XSS attempts
  return input.trim().replace(/[<>"']/g, '');
}

/**
 * Helper function to validate UUID v4 format
 */
function isValidUUID(uuid: string): boolean {
  const uuidV4Regex = /^[0-9a-f]{8}-[0-9a-f]{4}-4[0-9a-f]{3}-[89ab][0-9a-f]{3}-[0-9a-f]{12}$/i;
  return uuidV4Regex.test(uuid);
}

/**
 * Workspace Service Class
 */
export class WorkspaceService {
  /**
   * Create a new workspace
   */
  static async createWorkspace(
    userId: string,
    data: CreateWorkspaceRequest
  ): Promise<ServiceResponse<Workspace>> {
    try {
      // Validate input
      const validation = validateCreateWorkspace(data);
      if (!validation.valid) {
        return {
          success: false,
          error: formatValidationErrors(validation.errors),
          statusCode: 400,
        };
      }

      // Check if user has reached workspace limit (based on tier)
      const { count, error: countError } = await supabase
        .from('workspaces')
        .select('id', { count: 'exact', head: true })
        .eq('owner_id', userId);

      if (countError) {
        console.error('Error checking workspace count:', countError);
        return {
          success: false,
          error: 'Failed to check workspace limit',
          statusCode: 500,
        };
      }

      // Get user's subscription to determine tier and limits
      const { data: subscription } = await supabase
        .from('subscriptions')
        .select('tier, max_workspaces, max_repos_per_workspace')
        .eq('user_id', userId)
        .eq('status', 'active')
        .maybeSingle();

      // Determine workspace limit and repository limit based on subscription
      const workspaceLimit = subscription?.max_workspaces || 1; // Default to free tier
      const maxRepositories = subscription?.max_repos_per_workspace || 4; // Default to free tier (4 repos)
      const tier = subscription?.tier || 'free';

      // Define tier limits mapping for clarity
      const tierRetentionDays = {
        team: 30,
        pro: 30,
        free: 7,
      };
      const dataRetentionDays = tierRetentionDays[tier as keyof typeof tierRetentionDays] || 30;

      if (count !== null && count >= workspaceLimit) {
        return {
          success: false,
          error: `You have reached the limit of ${workspaceLimit} workspaces for your current plan`,
          statusCode: 403,
        };
      }

      // Generate slug
      const { data: slugData, error: slugError } = await supabase.rpc('generate_workspace_slug', {
        workspace_name: data.name,
      });

      if (slugError || !slugData) {
        return {
          success: false,
          error: 'Failed to generate workspace slug',
          statusCode: 500,
        };
      }

      // Begin transaction-like operation
      // Create workspace
      const { data: workspace, error: createError } = await supabase
        .from('workspaces')
        .insert({
          name: data.name,
          slug: slugData,
          description: data.description || null,
          owner_id: userId,
          visibility: data.visibility || 'public',
          settings: data.settings || {},
          tier: tier,
          max_repositories: maxRepositories,
          current_repository_count: 0,
          data_retention_days: dataRetentionDays,
        })
        .select()
        .maybeSingle();

      if (createError) {
        if (createError.code === '23505') {
          return {
            success: false,
            error: 'A workspace with this name already exists',
            statusCode: 409,
          };
        }
        throw createError;
      }

      // Add creator as owner member
      const { error: memberError } = await supabase.from('workspace_members').insert({
        workspace_id: workspace.id,
        user_id: userId,
        role: 'owner',
      });

      if (memberError) {
        // Rollback workspace creation
        await supabase.from('workspaces').delete().eq('id', workspace.id);
        throw memberError;
      }

      return {
        success: true,
        data: workspace,
        statusCode: 201,
      };
    } catch (error) {
      console.error('Create workspace error:', error);
      return {
        success: false,
        error: 'Failed to create workspace',
        statusCode: 500,
      };
    }
  }

  /**
   * Update a workspace
   */
  static async updateWorkspace(
    workspaceId: string,
    userId: string,
    data: UpdateWorkspaceRequest
  ): Promise<ServiceResponse<Workspace>> {
    try {
      // Validate input
      const validation = validateUpdateWorkspace(data);
      if (!validation.valid) {
        return {
          success: false,
          error: formatValidationErrors(validation.errors),
          statusCode: 400,
        };
      }

      // Check permissions
      const { data: member } = await supabase
        .from('workspace_members')
        .select('role')
        .eq('workspace_id', workspaceId)
        .eq('user_id', userId)
        .maybeSingle();

      if (!member || !['owner', 'maintainer'].includes(member.role)) {
        return {
          success: false,
          error: 'Insufficient permissions to update workspace',
          statusCode: 403,
        };
      }

      // Prepare update data
      const updateData: Partial<
        Pick<Workspace, 'name' | 'description' | 'visibility' | 'settings' | 'updated_at'>
      > = {
        updated_at: new Date().toISOString(),
      };

      if (data.name !== undefined) updateData.name = data.name;
      if (data.description !== undefined) updateData.description = data.description;
      if (data.visibility !== undefined) updateData.visibility = data.visibility;
      if (data.settings !== undefined) updateData.settings = data.settings;

      // Update workspace
      const { data: workspace, error: updateError } = await supabase
        .from('workspaces')
        .update(updateData)
        .eq('id', workspaceId)
        .select()
        .maybeSingle();

      if (updateError) {
        if (updateError.code === 'PGRST116') {
          return {
            success: false,
            error: 'Workspace not found',
            statusCode: 404,
          };
        }
        throw updateError;
      }

      return {
        success: true,
        data: workspace,
        statusCode: 200,
      };
    } catch (error) {
      console.error('Update workspace error:', error);
      return {
        success: false,
        error: 'Failed to update workspace',
        statusCode: 500,
      };
    }
  }

  /**
   * Delete a workspace
   */
  static async deleteWorkspace(
    workspaceId: string,
    userId: string
  ): Promise<ServiceResponse<void>> {
    try {
      // Check if user is the owner
      const { data: workspace } = await supabase
        .from('workspaces')
        .select('owner_id')
        .eq('id', workspaceId)
        .maybeSingle();

      if (!workspace) {
        return {
          success: false,
          error: 'Workspace not found',
          statusCode: 404,
        };
      }

      if (workspace.owner_id !== userId) {
        return {
          success: false,
          error: 'Only workspace owner can delete workspace',
          statusCode: 403,
        };
      }

      // Delete workspace (cascade will handle related records)
      const { error: deleteError } = await supabase
        .from('workspaces')
        .delete()
        .eq('id', workspaceId);

      if (deleteError) {
        throw deleteError;
      }

      return {
        success: true,
        statusCode: 200,
      };
    } catch (error) {
      console.error('Delete workspace error:', error);
      return {
        success: false,
        error: 'Failed to delete workspace',
        statusCode: 500,
      };
    }
  }

  /**
   * Get workspace by ID
   */
  static async getWorkspace(
    workspaceId: string,
    userId: string
  ): Promise<ServiceResponse<WorkspaceWithStats>> {
    try {
      // Get workspace with member check
      const { data: workspace, error } = await supabase
        .from('workspaces')
        .select(
          `
          *,
          workspace_members!inner(
            user_id,
            role
          ),
          repository_count:workspace_repositories(count),
          member_count:workspace_members(count),
          owner:users!workspaces_owner_id_fkey(
            id,
            email,
            display_name,
            avatar_url
          )
        `
        )
        .eq('id', workspaceId)
        .eq('workspace_members.user_id', userId)
        .maybeSingle();

      if (error) {
        if (error.code === 'PGRST116') {
          return {
            success: false,
            error: 'Workspace not found or access denied',
            statusCode: 404,
          };
        }
        throw error;
      }

      // Calculate stats
      const stats = {
        repository_count: workspace.repository_count?.[0]?.count || 0,
        member_count: workspace.member_count?.[0]?.count || 0,
        total_stars: 0, // TODO: Calculate from repositories
        total_contributors: 0, // TODO: Calculate from repositories
      };

      const workspaceWithStats: WorkspaceWithStats = {
        ...workspace,
        ...stats,
      };

      return {
        success: true,
        data: workspaceWithStats,
        statusCode: 200,
      };
    } catch (error) {
      console.error('Get workspace error:', error);
      return {
        success: false,
        error: 'Failed to get workspace',
        statusCode: 500,
      };
    }
  }

  /**
   * List user's workspaces
   */
  static async listWorkspaces(
    userId: string,
    filters: WorkspaceFilters & { page?: number; limit?: number }
  ): Promise<ServiceResponse<PaginatedResponse<WorkspaceWithStats>>> {
    try {
      const page = filters.page || 1;
      const limit = filters.limit || 10;
      const offset = (page - 1) * limit;

      let query = supabase
        .from('workspaces')
        .select(
          `
          *,
          workspace_members!inner(
            user_id,
            role
          ),
          repository_count:workspace_repositories(count),
          member_count:workspace_members(count),
          owner:users!workspaces_owner_id_fkey(
            id,
            email,
            display_name,
            avatar_url
          )
        `,
          { count: 'exact' }
        )
        .eq('workspace_members.user_id', userId)
        .order('created_at', { ascending: false })
        .range(offset, offset + limit - 1);

      // Apply filters
      if (filters.visibility) {
        query = query.eq('visibility', filters.visibility);
      }

      // Note: role filtering would need to be added to WorkspaceFilters interface if needed

      if (filters.search) {
        query = query.or(`name.ilike.%${filters.search}%,description.ilike.%${filters.search}%`);
      }

      const { data: workspaces, error, count } = await query;

      if (error) {
        throw error;
      }

      // Transform workspaces with stats
      const workspacesWithStats: WorkspaceWithStats[] = (workspaces || []).map((w) => ({
        ...w,
        repository_count: w.repository_count?.[0]?.count || 0,
        member_count: w.member_count?.[0]?.count || 0,
        total_stars: 0, // TODO: Calculate
        total_contributors: 0, // TODO: Calculate
      }));

      return {
        success: true,
        data: {
          items: workspacesWithStats,
          pagination: {
            page,
            limit,
            total: count || 0,
            totalPages: Math.ceil((count || 0) / limit),
          },
        },
        statusCode: 200,
      };
    } catch (error) {
      console.error('List workspaces error:', error);
      return {
        success: false,
        error: 'Failed to list workspaces',
        statusCode: 500,
      };
    }
  }

  /**
   * Check user permissions for a workspace
   */
  static async checkPermission(
    workspaceId: string,
    userId: string,
    requiredRoles: WorkspaceRole[]
  ): Promise<{ hasPermission: boolean; role?: WorkspaceRole }> {
    try {
      const { data: member } = await supabase
        .from('workspace_members')
        .select('role')
        .eq('workspace_id', workspaceId)
        .eq('user_id', userId)
        .maybeSingle();

      if (!member) {
        return { hasPermission: false };
      }

      return {
        hasPermission: requiredRoles.includes(member.role as WorkspaceRole),
        role: member.role as WorkspaceRole,
      };
    } catch (error) {
      console.error('Check permission error:', error);
      return { hasPermission: false };
    }
  }

  /**
   * Add a repository to a workspace
   */
  static async addRepositoryToWorkspace(
    workspaceId: string,
    userId: string,
    data: AddRepositoryRequest
  ): Promise<ServiceResponse<WorkspaceRepository>> {
    try {
      // Check permissions
      const permission = await this.checkPermission(workspaceId, userId, ['owner', 'maintainer']);
      if (!permission.hasPermission) {
        return {
          success: false,
          error: 'Insufficient permissions to add repositories',
          statusCode: 403,
        };
      }

      // Check if repository already exists in workspace
      const { data: existing } = await supabase
        .from('workspace_repositories')
        .select('id')
        .eq('workspace_id', workspaceId)
        .eq('repository_id', data.repository_id)
        .maybeSingle();

      if (existing) {
        return {
          success: false,
          error: 'Repository already exists in this workspace',
          statusCode: 409,
        };
      }

      // Check workspace repository limit
      const { data: workspace } = await supabase
        .from('workspaces')
        .select('max_repositories, current_repository_count')
        .eq('id', workspaceId)
        .maybeSingle();

      if (!workspace) {
        return {
          success: false,
          error: 'Workspace not found',
          statusCode: 404,
        };
      }

      if (workspace.current_repository_count >= workspace.max_repositories) {
        return {
          success: false,
          error: `Repository limit reached. Maximum ${workspace.max_repositories} repositories allowed.`,
          statusCode: 403,
        };
      }

      // Add repository to workspace
      const { data: workspaceRepo, error: addError } = await supabase
        .from('workspace_repositories')
        .insert({
          workspace_id: workspaceId,
          repository_id: data.repository_id,
          added_by: userId,
          notes: data.notes || null,
          tags: data.tags || [],
          is_pinned: data.is_pinned || false,
        })
        .select()
        .maybeSingle();

      if (addError) {
        throw addError;
      }

      // Update workspace repository count
      await supabase
        .from('workspaces')
        .update({
          current_repository_count: workspace.current_repository_count + 1,
          last_activity_at: new Date().toISOString(),
        })
        .eq('id', workspaceId);

      return {
        success: true,
        data: workspaceRepo,
        statusCode: 201,
      };
    } catch (error) {
      console.error('Add repository to workspace error:', error);
      return {
        success: false,
        error: 'Failed to add repository to workspace',
        statusCode: 500,
      };
    }
  }

  /**
   * Remove a repository from a workspace
   */
  static async removeRepositoryFromWorkspace(
    workspaceId: string,
    userId: string,
    repositoryId: string
  ): Promise<ServiceResponse<void>> {
    try {
      // Check permissions
      const permission = await this.checkPermission(workspaceId, userId, ['owner', 'maintainer']);
      if (!permission.hasPermission) {
        return {
          success: false,
          error: 'Insufficient permissions to remove repositories',
          statusCode: 403,
        };
      }

      // Remove repository from workspace
      const { error: removeError } = await supabase
        .from('workspace_repositories')
        .delete()
        .eq('workspace_id', workspaceId)
        .eq('repository_id', repositoryId);

      if (removeError) {
        throw removeError;
      }

      // Update workspace repository count
      const { data: workspace } = await supabase
        .from('workspaces')
        .select('current_repository_count')
        .eq('id', workspaceId)
        .maybeSingle();

      if (workspace && workspace.current_repository_count > 0) {
        await supabase
          .from('workspaces')
          .update({
            current_repository_count: workspace.current_repository_count - 1,
            last_activity_at: new Date().toISOString(),
          })
          .eq('id', workspaceId);
      }

      return {
        success: true,
        statusCode: 200,
      };
    } catch (error) {
      console.error('Remove repository from workspace error:', error);
      return {
        success: false,
        error: 'Failed to remove repository from workspace',
        statusCode: 500,
      };
    }
  }

  /**
   * Update workspace repository settings
   */
  static async updateWorkspaceRepository(
    workspaceId: string,
    userId: string,
    repositoryId: string,
    updates: {
      notes?: string | null;
      tags?: string[];
      is_pinned?: boolean;
    }
  ): Promise<ServiceResponse<WorkspaceRepository>> {
    try {
      // Check permissions
      const permission = await this.checkPermission(workspaceId, userId, ['owner', 'maintainer']);
      if (!permission.hasPermission) {
        return {
          success: false,
          error: 'Insufficient permissions to update repository settings',
          statusCode: 403,
        };
      }

      // Update the repository settings
      const { data, error } = await supabase
        .from('workspace_repositories')
        .update({
          notes: updates.notes,
          tags: updates.tags,
          is_pinned: updates.is_pinned,
          updated_at: new Date().toISOString(),
        })
        .eq('workspace_id', workspaceId)
        .eq('repository_id', repositoryId)
        .select()
        .maybeSingle();

      if (error) {
        throw error;
      }

      if (!data) {
        return {
          success: false,
          error: 'Repository not found in workspace',
          statusCode: 404,
        };
      }

      return {
        success: true,
        data,
        statusCode: 200,
      };
    } catch (error) {
      console.error('Update workspace repository error:', error);
      return {
        success: false,
        error: 'Failed to update repository settings',
        statusCode: 500,
      };
    }
  }

  /**
   * List repositories in a workspace
   */
  static async listWorkspaceRepositories(
    workspaceId: string,
    userId: string,
    filters?: WorkspaceRepositoryFilters & { page?: number; limit?: number }
  ): Promise<ServiceResponse<PaginatedResponse<WorkspaceRepositoryWithDetails>>> {
    try {
      // Check permissions
      const permission = await this.checkPermission(workspaceId, userId, [
        'owner',
        'maintainer',
        'contributor',
      ]);
      if (!permission.hasPermission) {
        return {
          success: false,
          error: 'Insufficient permissions to view repositories',
          statusCode: 403,
        };
      }

      const page = filters?.page || 1;
      const limit = filters?.limit || 20;
      const offset = (page - 1) * limit;

      let query = supabase
        .from('workspace_repositories')
        .select(
          `
          *,
          repository:repositories!workspace_repositories_repository_id_fkey(
            id,
            full_name,
            owner,
            name,
            description,
            language,
            stargazers_count,
            forks_count,
            open_issues_count,
            topics,
            is_private,
            is_archived
          ),
          added_by_user:users!workspace_repositories_added_by_fkey(
            id,
            email,
            display_name
          )
        `,
          { count: 'exact' }
        )
        .eq('workspace_id', workspaceId);

      // Apply filters
      if (filters?.is_pinned !== undefined) {
        query = query.eq('is_pinned', filters.is_pinned);
      }

      if (filters?.tags && filters.tags.length > 0) {
        query = query.contains('tags', filters.tags);
      }

      if (filters?.search) {
        // Note: This searches in the joined repository data
        query = query.or(
          `repository.full_name.ilike.%${filters.search}%,repository.description.ilike.%${filters.search}%`
        );
      }

      // Apply sorting
      const sortBy = filters?.sort_by || 'added_at';
      const sortOrder = filters?.sort_order || 'desc';

      if (sortBy === 'added_at') {
        query = query.order('added_at', { ascending: sortOrder === 'asc' });
      } else if (sortBy === 'name') {
        query = query.order('repository(name)', { ascending: sortOrder === 'asc' });
      }
      // Note: For stars and activity sorting, we'd need to handle this differently

      query = query.range(offset, offset + limit - 1);

      const { data: repositories, error, count } = await query;

      if (error) {
        throw error;
      }

      return {
        success: true,
        data: {
          items: repositories as WorkspaceRepositoryWithDetails[],
          pagination: {
            page,
            limit,
            total: count || 0,
            totalPages: Math.ceil((count || 0) / limit),
          },
        },
        statusCode: 200,
      };
    } catch (error) {
      console.error('List workspace repositories error:', error);
      return {
        success: false,
        error: 'Failed to list workspace repositories',
        statusCode: 500,
      };
    }
  }

  /**
   * Invite a member to a workspace (with transaction support)
   */
  static async inviteMember(
    workspaceId: string,
    invitedBy: string,
    email: string,
    role: WorkspaceRole
  ): Promise<ServiceResponse<WorkspaceMemberWithUser>> {
    try {
<<<<<<< HEAD
=======
      // Validate UUIDs
      if (!isValidUUID(workspaceId) || !isValidUUID(invitedBy)) {
        return {
          success: false,
          error: 'Invalid workspace or user ID format',
          statusCode: 400,
        };
      }

      // Validate email format
      if (!isValidEmail(email)) {
        return {
          success: false,
          error: 'Invalid email address format',
          statusCode: 400,
        };
      }

      // Sanitize email
      const sanitizedEmail = sanitizeInput(email).toLowerCase();

      // Validate role
      const validRoles: WorkspaceRole[] = ['owner', 'maintainer', 'contributor'];
      if (!validRoles.includes(role)) {
        return {
          success: false,
          error: 'Invalid role specified',
          statusCode: 400,
        };
      }

>>>>>>> dbd62f80
      // Start a transaction to prevent race conditions
      const { data: workspace, error: workspaceError } = await supabase
        .from('workspaces')
        .select(
          `
          id,
          owner_id,
          subscription_tier,
          workspace_members (
            id,
            user_id,
            role,
            accepted_at
          )
        `
        )
        .eq('id', workspaceId)
        .maybeSingle();

      if (workspaceError || !workspace) {
        return {
          success: false,
          error: 'Workspace not found',
          statusCode: 404,
        };
      }

      // Get current user's role
      const currentUserMember = workspace.workspace_members?.find(
        (m) => m.user_id === invitedBy && m.accepted_at
      );

      const isOwner = workspace.owner_id === invitedBy;
      const userRole = isOwner ? 'owner' : (currentUserMember?.role as WorkspaceRole);

      if (!userRole) {
        return {
          success: false,
          error: 'You are not a member of this workspace',
          statusCode: 403,
        };
      }

      // Get current member count (only accepted members)
      const currentMemberCount =
        workspace.workspace_members?.filter((m) => m.accepted_at).length || 0;

      // Handle missing subscription data gracefully
      const tier = (workspace.subscription_tier as WorkspaceTier) || 'free';

      // Check permissions with fallback for missing subscription data
      const permissionCheck = WorkspacePermissionService.canInviteMembers(
        userRole,
        tier,
        currentMemberCount,
        role
      );

      if (!permissionCheck.allowed) {
        return {
          success: false,
          error: permissionCheck.reason || 'Permission denied',
          statusCode: 403,
        };
      }

      // Check tier limits
      const tierLimits = WorkspacePermissionService.getTierLimits(tier);
      if (currentMemberCount >= tierLimits.maxMembers) {
        return {
          success: false,
          error: (() => {
            if (tier === 'free') return 'Member limit reached. Upgrade to Pro to add more members.';
            if (tier === 'pro') return 'Member limit reached. Upgrade to Team to add more members.';
            return 'Member limit reached. Contact support for assistance.';
          })(),
          statusCode: 403,
        };
      }

<<<<<<< HEAD
      // Find user by email
      const { data: userData, error: userError } = await supabase
        .from('users')
        .select('id')
        .eq('email', email)
=======
      // Find user by sanitized email
      const { data: userData, error: userError } = await supabase
        .from('users')
        .select('id')
        .eq('email', sanitizedEmail)
>>>>>>> dbd62f80
        .maybeSingle();

      if (userError || !userData) {
        return {
          success: false,
          error: 'User not found. They must have an account first.',
          statusCode: 404,
        };
      }

      // Check if user is already a member
      const existingMember = workspace.workspace_members?.find((m) => m.user_id === userData.id);

      if (existingMember) {
        return {
          success: false,
          error: 'User is already a member of this workspace',
          statusCode: 409,
        };
      }

      // Create member invitation (using transaction via RLS)
      const { data: newMember, error: inviteError } = await supabase
        .from('workspace_members')
        .insert({
          workspace_id: workspaceId,
          user_id: userData.id,
          role,
          invited_by: invitedBy,
          invited_at: new Date().toISOString(),
        })
        .select(
          `
          *,
          user:users!workspace_members_user_id_fkey(
            id,
            email,
            display_name,
            avatar_url
          )
        `
        )
        .maybeSingle();

      if (inviteError) {
        console.error('Invite member error:', inviteError);
        // Check for race condition
        if (inviteError.code === '23505') {
          // Unique constraint violation
          return {
            success: false,
            error: 'User was already invited by another admin',
            statusCode: 409,
          };
        }
        return {
          success: false,
          error: 'Failed to invite member',
          statusCode: 500,
        };
      }

      return {
        success: true,
        data: newMember as WorkspaceMemberWithUser,
        statusCode: 201,
      };
    } catch (error) {
      console.error('Invite member error:', error);
      return {
        success: false,
        error: 'Failed to invite member',
        statusCode: 500,
      };
    }
  }

  /**
   * Update member role (with transaction support)
   */
  static async updateMemberRole(
    workspaceId: string,
    requestingUserId: string,
    targetUserId: string,
    newRole: WorkspaceRole
  ): Promise<ServiceResponse<WorkspaceMemberWithUser>> {
    try {
      // Prevent changing to owner role through this method
      if (newRole === 'owner') {
        return {
          success: false,
          error: 'Ownership transfer requires a separate process',
          statusCode: 400,
        };
      }

      // Get workspace and member data in a single query
      const { data: workspace, error: workspaceError } = await supabase
        .from('workspaces')
        .select(
          `
          id,
          owner_id,
          workspace_members!inner (
            id,
            user_id,
            role,
            accepted_at
          )
        `
        )
        .eq('id', workspaceId)
        .maybeSingle();

      if (workspaceError || !workspace) {
        return {
          success: false,
          error: 'Workspace not found',
          statusCode: 404,
        };
      }

      // Find requesting user's role
      const requestingMember = workspace.workspace_members?.find(
        (m) => m.user_id === requestingUserId && m.accepted_at
      );
      const isOwner = workspace.owner_id === requestingUserId;
      const requestingRole = isOwner ? 'owner' : requestingMember?.role;

      if (!requestingRole) {
        return {
          success: false,
          error: 'You are not a member of this workspace',
          statusCode: 403,
        };
      }

      // Find target member
      const targetMember = workspace.workspace_members?.find((m) => m.user_id === targetUserId);

      if (!targetMember) {
        return {
          success: false,
          error: 'Target user is not a member of this workspace',
          statusCode: 404,
        };
      }

      // Prevent self-demotion from owner
      if (requestingUserId === targetUserId && targetMember.role === 'owner') {
        return {
          success: false,
          error: 'Cannot demote yourself from owner role',
          statusCode: 400,
        };
      }

      // Check permissions
      if (
        !WorkspacePermissionService.hasPermission(
          requestingRole as WorkspaceRole,
          'change_member_role',
          {
            targetRole: targetMember.role as WorkspaceRole,
          }
        )
      ) {
        return {
          success: false,
          error: "You do not have permission to change this member's role",
          statusCode: 403,
        };
      }

      // Update member role
      const { data: updatedMember, error: updateError } = await supabase
        .from('workspace_members')
        .update({ role: newRole })
        .eq('id', targetMember.id)
        .select(
          `
          *,
          user:users!workspace_members_user_id_fkey(
            id,
            email,
            display_name,
            avatar_url
          )
        `
        )
        .maybeSingle();

      if (updateError) {
        console.error('Update member role error:', updateError);
        return {
          success: false,
          error: 'Failed to update member role',
          statusCode: 500,
        };
      }

      return {
        success: true,
        data: updatedMember as WorkspaceMemberWithUser,
        statusCode: 200,
      };
    } catch (error) {
      console.error('Update member role error:', error);
      return {
        success: false,
        error: 'Failed to update member role',
        statusCode: 500,
      };
    }
  }

  /**
   * Remove member from workspace
   */
  static async removeMember(
    workspaceId: string,
    _requestingUserId: string, // Prefixed with _ to indicate intentionally unused but required for API consistency
    targetUserId: string
  ): Promise<ServiceResponse<void>> {
    try {
      // Get workspace and check last owner
      const { data: workspace, error: workspaceError } = await supabase
        .from('workspaces')
        .select(
          `
          id,
          owner_id,
          workspace_members (
            id,
            user_id,
            role,
            accepted_at
          )
        `
        )
        .eq('id', workspaceId)
        .maybeSingle();

      if (workspaceError || !workspace) {
        return {
          success: false,
          error: 'Workspace not found',
          statusCode: 404,
        };
      }

      // Check if target is the last owner
      const targetMember = workspace.workspace_members?.find((m) => m.user_id === targetUserId);
      if (targetMember?.role === 'owner' || workspace.owner_id === targetUserId) {
        const ownerCount =
          workspace.workspace_members?.filter((m) => m.role === 'owner' && m.accepted_at).length ||
          0;
        const hasOriginalOwner = workspace.owner_id !== null;

        if (ownerCount <= 1 && !hasOriginalOwner) {
          return {
            success: false,
            error: 'Cannot remove the last owner from workspace',
            statusCode: 400,
          };
        }
      }

      // Delete member
      const { error: deleteError } = await supabase
        .from('workspace_members')
        .delete()
        .eq('workspace_id', workspaceId)
        .eq('user_id', targetUserId);

      if (deleteError) {
        console.error('Remove member error:', deleteError);
        return {
          success: false,
          error: 'Failed to remove member',
          statusCode: 500,
        };
      }

      return {
        success: true,
        statusCode: 200,
      };
    } catch (error) {
      console.error('Remove member error:', error);
      return {
        success: false,
        error: 'Failed to remove member',
        statusCode: 500,
      };
    }
  }
<<<<<<< HEAD
=======

  /**
   * Validate an invitation token
   */
  static async validateInvitation(token: string): Promise<
    ServiceResponse<{
      id: string;
      workspace: WorkspaceWithDetails;
      role: string;
      inviterName?: string;
      expiresAt: string;
      status: string;
    }>
  > {
    try {
      // Validate token format (UUID v4)
      if (!isValidUUID(token)) {
        return {
          success: false,
          error: 'Invalid invitation token format',
          statusCode: 400,
        };
      }

      // Query the invitation from the database
      const { data: invitation, error: invitationError } = await supabase
        .from('workspace_invitations')
        .select(
          `
          id,
          workspace_id,
          email,
          role,
          invited_by,
          invited_at,
          expires_at,
          status,
          workspaces!inner (
            id,
            name,
            description,
            created_at,
            status,
            member_count,
            repository_count,
            owner_id
          )
        `
        )
        .eq('invitation_token', token)
        .maybeSingle();

      if (invitationError || !invitation) {
        console.error('Invitation lookup error:', invitationError);
        return {
          success: false,
          error: 'Invitation not found',
          statusCode: 404,
        };
      }

      // Check if invitation has expired
      const now = new Date();
      const expiresAt = new Date(invitation.expires_at);
      if (now > expiresAt) {
        // Update invitation status to expired
        await supabase
          .from('workspace_invitations')
          .update({ status: 'expired' })
          .eq('id', invitation.id);

        return {
          success: false,
          error: 'Invitation has expired',
          statusCode: 410,
        };
      }

      // Check if invitation has already been accepted or rejected
      if (invitation.status === 'accepted') {
        return {
          success: false,
          error: 'Invitation has already been accepted',
          statusCode: 409,
        };
      }

      if (invitation.status === 'rejected' || invitation.status === 'declined') {
        return {
          success: false,
          error: 'Invitation has been declined',
          statusCode: 409,
        };
      }

      // Get inviter's name
      const { data: inviterData } = await supabase
        .from('profiles')
        .select('name')
        .eq('id', invitation.invited_by)
        .maybeSingle();

      // Format the response
      const invitationDetails = {
        id: invitation.id,
        workspace: (Array.isArray(invitation.workspaces)
          ? invitation.workspaces[0]
          : invitation.workspaces) as WorkspaceWithDetails,
        role: invitation.role,
        inviterName: inviterData?.name,
        expiresAt: invitation.expires_at,
        status: invitation.status,
      };

      return {
        success: true,
        data: invitationDetails,
        statusCode: 200,
      };
    } catch (error) {
      console.error('Validate invitation error:', error);
      return {
        success: false,
        error: 'Failed to validate invitation',
        statusCode: 500,
      };
    }
  }

  /**
   * Accept an invitation
   */
  static async acceptInvitation(token: string, userId: string): Promise<ServiceResponse<void>> {
    try {
      // Validate token and user ID format
      if (!isValidUUID(token) || !isValidUUID(userId)) {
        return {
          success: false,
          error: 'Invalid token or user ID format',
          statusCode: 400,
        };
      }

      // Start a transaction
      const { data: invitation, error: invitationError } = await supabase
        .from('workspace_invitations')
        .select(
          `
          id,
          workspace_id,
          email,
          role,
          status,
          expires_at
        `
        )
        .eq('invitation_token', token)
        .maybeSingle();

      if (invitationError || !invitation) {
        return {
          success: false,
          error: 'Invalid invitation',
          statusCode: 404,
        };
      }

      // Check expiration
      if (new Date() > new Date(invitation.expires_at)) {
        return {
          success: false,
          error: 'Invitation has expired',
          statusCode: 410,
        };
      }

      // Check status
      if (invitation.status !== 'pending') {
        return {
          success: false,
          error: `Invitation has already been ${invitation.status}`,
          statusCode: 409,
        };
      }

      // Check if user is already a member
      const { data: existingMember } = await supabase
        .from('workspace_members')
        .select('id')
        .eq('workspace_id', invitation.workspace_id)
        .eq('user_id', userId)
        .maybeSingle();

      if (existingMember) {
        return {
          success: false,
          error: 'You are already a member of this workspace',
          statusCode: 409,
        };
      }

      // Add user to workspace_members
      const { error: memberError } = await supabase.from('workspace_members').insert({
        workspace_id: invitation.workspace_id,
        user_id: userId,
        role: invitation.role,
        joined_at: new Date().toISOString(),
        accepted_at: new Date().toISOString(),
      });

      if (memberError) {
        throw memberError;
      }

      // Update invitation status
      const { error: updateError } = await supabase
        .from('workspace_invitations')
        .update({
          status: 'accepted',
          accepted_at: new Date().toISOString(),
        })
        .eq('id', invitation.id);

      if (updateError) {
        throw updateError;
      }

      // Log activity
      await supabase.from('workspace_activity_log').insert({
        workspace_id: invitation.workspace_id,
        user_id: userId,
        action: 'invitation_accepted',
        details: { invitation_id: invitation.id },
      });

      return {
        success: true,
        statusCode: 200,
      };
    } catch (error) {
      console.error('Accept invitation error:', error);
      return {
        success: false,
        error: 'Failed to accept invitation',
        statusCode: 500,
      };
    }
  }

  /**
   * Decline an invitation
   */
  static async declineInvitation(token: string): Promise<ServiceResponse<void>> {
    try {
      // Validate token format
      if (!isValidUUID(token)) {
        return {
          success: false,
          error: 'Invalid invitation token format',
          statusCode: 400,
        };
      }

      // Get the invitation
      const { data: invitation, error: invitationError } = await supabase
        .from('workspace_invitations')
        .select('id, workspace_id, status')
        .eq('invitation_token', token)
        .maybeSingle();

      if (invitationError || !invitation) {
        return {
          success: false,
          error: 'Invalid invitation',
          statusCode: 404,
        };
      }

      // Check if already processed
      if (invitation.status !== 'pending') {
        return {
          success: false,
          error: `Invitation has already been ${invitation.status}`,
          statusCode: 409,
        };
      }

      // Update invitation status
      const { error: updateError } = await supabase
        .from('workspace_invitations')
        .update({
          status: 'declined',
          rejected_at: new Date().toISOString(),
        })
        .eq('id', invitation.id);

      if (updateError) {
        throw updateError;
      }

      // Log activity (anonymous since user may not be authenticated)
      await supabase.from('workspace_activity_log').insert({
        workspace_id: invitation.workspace_id,
        user_id: null,
        action: 'invitation_declined',
        details: { invitation_id: invitation.id },
      });

      return {
        success: true,
        statusCode: 200,
      };
    } catch (error) {
      console.error('Decline invitation error:', error);
      return {
        success: false,
        error: 'Failed to decline invitation',
        statusCode: 500,
      };
    }
  }
>>>>>>> dbd62f80
}<|MERGE_RESOLUTION|>--- conflicted
+++ resolved
@@ -884,8 +884,6 @@
     role: WorkspaceRole
   ): Promise<ServiceResponse<WorkspaceMemberWithUser>> {
     try {
-<<<<<<< HEAD
-=======
       // Validate UUIDs
       if (!isValidUUID(workspaceId) || !isValidUUID(invitedBy)) {
         return {
@@ -917,7 +915,6 @@
         };
       }
 
->>>>>>> dbd62f80
       // Start a transaction to prevent race conditions
       const { data: workspace, error: workspaceError } = await supabase
         .from('workspaces')
@@ -998,19 +995,11 @@
         };
       }
 
-<<<<<<< HEAD
-      // Find user by email
-      const { data: userData, error: userError } = await supabase
-        .from('users')
-        .select('id')
-        .eq('email', email)
-=======
       // Find user by sanitized email
       const { data: userData, error: userError } = await supabase
         .from('users')
         .select('id')
         .eq('email', sanitizedEmail)
->>>>>>> dbd62f80
         .maybeSingle();
 
       if (userError || !userData) {
@@ -1308,8 +1297,6 @@
       };
     }
   }
-<<<<<<< HEAD
-=======
 
   /**
    * Validate an invitation token
@@ -1631,5 +1618,4 @@
       };
     }
   }
->>>>>>> dbd62f80
 }