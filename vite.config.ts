import path from 'path';
import react from '@vitejs/plugin-react-swc';
import { defineConfig } from 'vite';
import { imagetools } from 'vite-imagetools';

export default defineConfig(() => ({
  base: '/',
  plugins: [
    react(),
    imagetools({
      defaultDirectives: (url) => {
        // Process images for WebP optimization
        if (url.searchParams.has('webp')) {
          return new URLSearchParams({
            format: 'webp',
            quality: '80'
          });
        }
        if (url.searchParams.has('avif')) {
          return new URLSearchParams({
            format: 'avif', 
            quality: '70'
          });
        }
        // Auto-generate WebP versions for all static images
        if (url.searchParams.has('optimize')) {
          return new URLSearchParams({
            format: 'webp;png;jpg',
            quality: '80',
            w: url.searchParams.get('w') || '800',
            h: url.searchParams.get('h') || '600'
          });
        }
        return new URLSearchParams();
      }
    }),
    // Note: Netlify automatically provides Brotli and Gzip compression at the edge,
    // so we don't need vite-plugin-compression for production deployments
  ],
  resolve: {
    alias: {
      '@': path.resolve(__dirname, './src'),
      'react': path.resolve(__dirname, './node_modules/react'),
      'react-dom': path.resolve(__dirname, './node_modules/react-dom'),
    },
    dedupe: ['react', 'react-dom'],
    // Narrow extensions list to reduce filesystem checks
    extensions: ['.ts', '.tsx', '.js', '.jsx', '.json']
  },
  server: {
    // Warm up frequently used files for better dev performance
    warmup: {
      clientFiles: [
        './src/main.tsx',
        './src/App.tsx',
        './src/components/ui/**/*',
        './src/lib/supabase.ts',
        './src/lib/github.ts'
      ]
    },
    // Proxy API calls to Netlify functions during development
    proxy: {
      '/api': {
        target: 'http://localhost:8888',
        changeOrigin: true
      },
      '/.netlify/functions': {
        target: 'http://localhost:8888',
        changeOrigin: true
      }
    }
  },
  optimizeDeps: {
    include: [
      'react',
      'react-dom',
      'react-router-dom',
      '@radix-ui/react-slot',
      '@radix-ui/react-avatar',
      '@radix-ui/react-dropdown-menu',
      '@radix-ui/react-dialog',
      '@radix-ui/react-select',
      '@radix-ui/react-tooltip',
      'class-variance-authority',
      'clsx',
      'tailwind-merge',
      // Add chart libraries to prevent initialization errors
      'recharts',
      'd3-scale',
      'd3-shape',
      'uplot'
    ],
    exclude: [
      '@storybook/test',
      '@storybook/react',
      'vitest',
      '@testing-library/react',
      '@testing-library/jest-dom',
      '@xenova/transformers', // Exclude embeddings library
      'onnxruntime-web' // Exclude ONNX runtime
    ],
    // Remove force: true to avoid aggressive re-optimization
  },
  build: {
    // Enable CSS code splitting for better performance
    cssCodeSplit: true,
    commonjsOptions: {
      // Better handling of CommonJS modules (like some D3 packages)
      transformMixedEsModules: true,
      strictRequires: 'auto'
    },
    rollupOptions: {
<<<<<<< HEAD
      // Optimize tree shaking with safer settings
      treeshake: {
        moduleSideEffects: 'no-external', // Only tree-shake internal modules aggressively
        propertyReadSideEffects: false, // Assume property reads have no side effects
        annotations: true, // Respect pure annotations
        correctVarValueBeforeDeclaration: true // Better handling of var declarations
=======
      // Re-enable tree shaking after nested ternary refactoring
      treeshake: {
        moduleSideEffects: true,
        propertyReadSideEffects: true,
        tryCatchDeoptimization: false,
        unknownGlobalSideEffects: true,
        correctVarValueBeforeDeclaration: false,
>>>>>>> 276825d8
      },
      output: {
        // Ensure proper module format
        format: 'es',
        // Use proper ES module syntax
        generatedCode: {
          constBindings: true,
          objectShorthand: true,
          arrowFunctions: true
        },
        // Ensure proper file extensions for module recognition
        entryFileNames: `js/[name]-[hash].js`,
        chunkFileNames: `js/[name]-[hash].js`,
        // Better asset organization
        assetFileNames: (assetInfo) => {
          const extType = assetInfo.name?.split('.').pop() || 'asset';
          if (/png|jpe?g|svg|gif|webp|avif/i.test(extType)) {
            return 'images/[name]-[hash][extname]';
          }
          if (/css/i.test(extType)) {
            return 'css/[name]-[hash][extname]';
          }
          if (/woff2?|ttf|eot/i.test(extType)) {
            return 'fonts/[name]-[hash][extname]';
          }
          return 'assets/[name]-[hash][extname]';
        },
        // Allow modules to be properly hoisted for correct initialization order
        hoistTransitiveImports: true,
        // Optimized chunking strategy for better code splitting
        manualChunks: (id) => {
          // Optimize vendor chunking with more granular splits
          if (id.includes('node_modules')) {
            // Core React bundle - minimal size
            if (id.includes('react') || id.includes('react-dom')) {
              return 'vendor-react-core';
            }
            if (id.includes('react-router')) {
              return 'vendor-router';
            }
            // UI components - separate from core React
            if (id.includes('@radix-ui')) {
              return 'vendor-ui';
            }
            // Visualization libraries - lazy load when needed
            if (id.includes('@nivo') || id.includes('recharts') || id.includes('d3-') || id.includes('uplot')) {
              return 'vendor-charts';
            }
            if (id.includes('@supabase')) {
              return 'vendor-supabase';
            }
            if (id.includes('clsx') || id.includes('tailwind-merge') || id.includes('class-variance-authority')) {
              return 'vendor-utils';
            }
            if (id.includes('date-fns')) {
              return 'vendor-utils';
            }
            if (id.includes('markdown') || id.includes('remark') || id.includes('rehype')) {
              return 'vendor-markdown';
            }
            if (id.includes('@sentry')) {
              return 'vendor-monitoring';
            }
            if (id.includes('@xenova/transformers') || id.includes('onnxruntime')) {
              return 'embeddings-excluded';
            }
          }
          
          // Split app code by feature for better code splitting
          if (!id.includes('node_modules')) {
            // Split workspace features into separate chunk
            if (id.includes('/features/workspace/')) {
              return 'feature-workspace';
            }
            // Split contributor features
            if (id.includes('/features/contributor/')) {
              return 'feature-contributor';
            }
            // Split analytics/charts components
            if (id.includes('/analytics/') || id.includes('/charts/')) {
              return 'feature-analytics';
            }
          }
        },
      },
    },
    // Optimize CSS minification
    cssMinify: 'esbuild',
    // Disable sourcemaps for production to reduce bundle size
    sourcemap: false,
    // Optimize minification and target for better compression
    minify: 'esbuild',
    target: 'es2020', // Modern target with good compatibility
    // Optimize chunk size warnings  
    chunkSizeWarningLimit: 600, // Target smaller chunks for better performance
    // Enable compression reporting
    reportCompressedSize: true,
    // Module preload optimization - load minimal React first
    modulePreload: {
      polyfill: true, // Enable polyfill for proper module loading
      resolveDependencies: (_, deps) => {
        // Preload only the absolute minimum for initial render
        // Note: These names must match the keys in manualChunks above
        const sorted = deps.sort((a, b) => {
          // Prioritize vendor-react chunk (contains React, Radix UI, and Nivo)
          if (a.includes('vendor-react')) return -1;
          if (b.includes('vendor-react')) return 1;
          // Then load vendor-utils for classnames
          if (a.includes('vendor-utils')) return -1;
          if (b.includes('vendor-utils')) return 1;
          // Then load main app chunk
          if (a.includes('index-')) return -1;
          if (b.includes('index-')) return 1;
          return 0;
        });
        // Preload critical chunks in order
        return sorted.filter(dep => 
          dep.includes('vendor-react') || 
          dep.includes('vendor-utils') ||
          dep.includes('index-')
        );
      }
    },
    
    // Remove console/debugger in production and strip legal comments
    esbuild: {
      drop: process.env.NODE_ENV === 'production' 
        ? ['console', 'debugger'] 
        : [],
      legalComments: 'none'
    }
  },
  css: {
    devSourcemap: true,
  },
}));<|MERGE_RESOLUTION|>--- conflicted
+++ resolved
@@ -110,22 +110,14 @@
       strictRequires: 'auto'
     },
     rollupOptions: {
-<<<<<<< HEAD
-      // Optimize tree shaking with safer settings
+      // Optimize tree shaking with safer settings (addresses PR #599 feedback)
       treeshake: {
         moduleSideEffects: 'no-external', // Only tree-shake internal modules aggressively
-        propertyReadSideEffects: false, // Assume property reads have no side effects
+        propertyReadSideEffects: false, // Assume property reads have no side effects for better optimization
         annotations: true, // Respect pure annotations
-        correctVarValueBeforeDeclaration: true // Better handling of var declarations
-=======
-      // Re-enable tree shaking after nested ternary refactoring
-      treeshake: {
-        moduleSideEffects: true,
-        propertyReadSideEffects: true,
-        tryCatchDeoptimization: false,
-        unknownGlobalSideEffects: true,
-        correctVarValueBeforeDeclaration: false,
->>>>>>> 276825d8
+        correctVarValueBeforeDeclaration: true, // Better handling of var declarations
+        tryCatchDeoptimization: false, // Keep from main: better optimization of try-catch blocks
+        unknownGlobalSideEffects: true // Keep from main: safer handling of globals
       },
       output: {
         // Ensure proper module format
