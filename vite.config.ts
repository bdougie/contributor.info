import path from 'path';
import react from '@vitejs/plugin-react-swc';
import { defineConfig } from 'vite';
import { imagetools } from 'vite-imagetools';
import { analyzer } from 'vite-bundle-analyzer';

export default defineConfig(({ mode }) => ({
  base: '/',
  plugins: [
    react(),
    // Only include bundle analyzer in development or when explicitly requested
    ...(mode === 'development' || process.env.BUNDLE_ANALYZE === 'true' ? [
      analyzer({
        analyzerMode: 'static',
        fileName: 'bundle-analysis',
        openAnalyzer: false
      })
    ] : []),
    imagetools({
      defaultDirectives: (url) => {
        // Process images for WebP optimization
        if (url.searchParams.has('webp')) {
          return new URLSearchParams({
            format: 'webp',
            quality: '80'
          });
        }
        if (url.searchParams.has('avif')) {
          return new URLSearchParams({
            format: 'avif', 
            quality: '70'
          });
        }
        // Auto-generate WebP versions for all static images
        if (url.searchParams.has('optimize')) {
          return new URLSearchParams({
            format: 'webp;png;jpg',
            quality: '80',
            w: url.searchParams.get('w') || '800',
            h: url.searchParams.get('h') || '600'
          });
        }
        return new URLSearchParams();
      }
    })
  ],
  resolve: {
    alias: {
      '@': path.resolve(__dirname, './src'),
      'react': path.resolve(__dirname, './node_modules/react'),
      'react-dom': path.resolve(__dirname, './node_modules/react-dom'),
    },
    dedupe: ['react', 'react-dom'],
    // Narrow extensions list to reduce filesystem checks
    extensions: ['.ts', '.tsx', '.js', '.jsx', '.json']
  },
  server: {
    // Warm up frequently used files for better dev performance
    warmup: {
      clientFiles: [
        './src/main.tsx',
        './src/App.tsx',
        './src/components/ui/**/*',
        './src/lib/supabase.ts',
        './src/lib/github.ts'
      ]
    }
  },
  optimizeDeps: {
    include: [
      'react',
      'react-dom',
      'react-router-dom',
      '@radix-ui/react-slot',
      '@radix-ui/react-avatar',
      '@radix-ui/react-dropdown-menu',
      'class-variance-authority',
      'clsx',
      'tailwind-merge'
    ],
    exclude: [
      '@storybook/test',
      '@storybook/react',
      'vitest',
      '@testing-library/react',
      '@testing-library/jest-dom',
      '@xenova/transformers', // Exclude embeddings library
      'onnxruntime-web' // Exclude ONNX runtime
    ],
    // Remove force: true to avoid aggressive re-optimization
  },
  build: {
    // Enable CSS code splitting for better performance
    cssCodeSplit: true,
    commonjsOptions: {
      // Better handling of CommonJS modules (like some D3 packages)
      transformMixedEsModules: true,
      strictRequires: 'auto'
    },
    rollupOptions: {
      // Use default tree shaking to fix module loading issues
      // (removing custom treeshake config entirely)
      // Remove the external configuration as it's causing build issues
      output: {
        // Ensure proper module format
        format: 'es',
        // Use proper ES module syntax
        generatedCode: {
          constBindings: true,
          objectShorthand: true,
          arrowFunctions: true
        },
        // Ensure proper file extensions for module recognition
        entryFileNames: `assets/[name]-[hash].js`,
        chunkFileNames: `assets/[name]-[hash].js`,
        assetFileNames: 'assets/[name]-[hash].[ext]',
        // Allow modules to be properly hoisted for correct initialization order
        hoistTransitiveImports: true,
        // Balanced chunking strategy from production postmortem (2025-06-22)
        // This approach maintains reliability while optimizing performance
        manualChunks: (id) => {
          // Prevent embeddings from being bundled
          if (id.includes('@xenova/transformers') || id.includes('onnxruntime-web')) {
            return 'embeddings-excluded';
          }
          
<<<<<<< HEAD
          // Keep React and ReactDOM together to prevent hook issues
          if (id.includes('react-dom')) return 'react-core';
          if (id.includes('react') && !id.includes('react-router')) return 'react-core';
          
          // React Router separate
          if (id.includes('react-router-dom')) return 'react-router';
          
          // Bundle all Radix UI together to prevent initialization issues
          if (id.includes('@radix-ui')) return 'ui-radix';
          
          // Utility libraries
          if (id.includes('class-variance-authority')) return 'utils';
          if (id.includes('clsx')) return 'utils';
          if (id.includes('tailwind-merge')) return 'utils';
          
          // Heavy chart libraries - lazy loaded, separate for better caching
          if (id.includes('@nivo')) return 'charts-nivo';
          if (id.includes('recharts')) return 'charts-recharts';
          
          // Icons - separate for optimal tree-shaking
          if (id.includes('lucide-react')) return 'icons';
=======
          // All React and React-dependent libraries must be bundled together
          // to prevent "Cannot read properties of undefined" errors
          // This includes: React, ReactDOM, Router, Radix UI, Charts, Icons, etc.
          if (id.includes('react') || 
              id.includes('@radix-ui') || 
              id.includes('@nivo') || 
              id.includes('recharts') ||
              id.includes('lucide-react')) {
            return 'react-vendor';
          }
          
          // Utility libraries that don't depend on React
          if (id.includes('class-variance-authority')) return 'utils';
          if (id.includes('clsx')) return 'utils';
          if (id.includes('tailwind-merge')) return 'utils';
>>>>>>> 41d5ddda
          
          // Utilities - frequently used, good for caching
          if (id.includes('date-fns')) return 'utils';
          if (id.includes('zod')) return 'utils';
          
          // State management and data
          if (id.includes('zustand')) return 'data';
          if (id.includes('@supabase/supabase-js')) return 'data';
        },
      },
    },
    // Optimize CSS minification
    cssMinify: 'esbuild',
    // Disable sourcemaps for production to reduce bundle size
    sourcemap: false,
    // Optimize minification and target for better compression
    minify: 'esbuild',
    target: 'es2020', // Modern target with good compatibility
    // Optimize chunk size warnings  
    chunkSizeWarningLimit: 1000, // Accepting larger chunks for reliability over micro-optimizations
    // Enable compression reporting
    reportCompressedSize: true,
    // Module preload optimization - ensure React loads first
    modulePreload: {
      polyfill: true, // Enable polyfill for proper module loading
      resolveDependencies: (_, deps) => {
        // Preload React core first, then router
        const sorted = deps.sort((a, b) => {
          if (a.includes('react-core')) return -1;
          if (b.includes('react-core')) return 1;
          if (a.includes('react-router')) return -1;
          if (b.includes('react-router')) return 1;
          return 0;
        });
        // Only preload critical chunks
        return sorted.filter(dep => 
          dep.includes('react-core') || 
          dep.includes('react-router')
        );
      }
    },
  },
  css: {
    devSourcemap: true,
  },
}));<|MERGE_RESOLUTION|>--- conflicted
+++ resolved
@@ -124,29 +124,6 @@
             return 'embeddings-excluded';
           }
           
-<<<<<<< HEAD
-          // Keep React and ReactDOM together to prevent hook issues
-          if (id.includes('react-dom')) return 'react-core';
-          if (id.includes('react') && !id.includes('react-router')) return 'react-core';
-          
-          // React Router separate
-          if (id.includes('react-router-dom')) return 'react-router';
-          
-          // Bundle all Radix UI together to prevent initialization issues
-          if (id.includes('@radix-ui')) return 'ui-radix';
-          
-          // Utility libraries
-          if (id.includes('class-variance-authority')) return 'utils';
-          if (id.includes('clsx')) return 'utils';
-          if (id.includes('tailwind-merge')) return 'utils';
-          
-          // Heavy chart libraries - lazy loaded, separate for better caching
-          if (id.includes('@nivo')) return 'charts-nivo';
-          if (id.includes('recharts')) return 'charts-recharts';
-          
-          // Icons - separate for optimal tree-shaking
-          if (id.includes('lucide-react')) return 'icons';
-=======
           // All React and React-dependent libraries must be bundled together
           // to prevent "Cannot read properties of undefined" errors
           // This includes: React, ReactDOM, Router, Radix UI, Charts, Icons, etc.
@@ -162,7 +139,6 @@
           if (id.includes('class-variance-authority')) return 'utils';
           if (id.includes('clsx')) return 'utils';
           if (id.includes('tailwind-merge')) return 'utils';
->>>>>>> 41d5ddda
           
           // Utilities - frequently used, good for caching
           if (id.includes('date-fns')) return 'utils';
