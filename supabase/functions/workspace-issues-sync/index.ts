// Workspace Issues Sync Function
// Fetches issues for repositories that belong to workspaces
// Only syncs issues created/updated in the last 24 hours (configurable)

<<<<<<< HEAD
import { serve } from 'https://deno.land/std@0.168.0/http/server.ts'
import { createClient } from 'https://esm.sh/@supabase/supabase-js@2'
import { corsHeaders } from '../_shared/cors.ts'
import { detectBot } from '../_shared/bot-detection.ts'
=======
import { serve } from 'https://deno.land/std@0.168.0/http/server.ts';
import { createClient } from 'https://esm.sh/@supabase/supabase-js@2';
import { corsHeaders } from '../_shared/cors.ts';
>>>>>>> 56838798

interface WorkspaceIssuesSyncRequest {
  workspaceId?: string;
  hoursBack?: number;
  limit?: number;
  dryRun?: boolean;
}

interface GitHubIssue {
  id: number;
  number: number;
  title: string;
  body: string | null;
  state: 'open' | 'closed';
  created_at: string;
  updated_at: string;
  closed_at: string | null;
  user: {
    id: number;
    login: string;
    avatar_url: string;
    type: string;
  };
  labels: Array<{
    id: number;
    name: string;
    color: string;
    description: string | null;
  }>;
  assignees: Array<{
    id: number;
    login: string;
    avatar_url: string;
  }>;
  milestone: {
    id: number;
    number: number;
    title: string;
    state: string;
  } | null;
  comments: number;
  pull_request?: {
    url: string;
  };
}

serve(async (req) => {
  // Handle CORS
  if (req.method === 'OPTIONS') {
    return new Response('ok', { headers: corsHeaders });
  }

  try {
    // Parse request body
    const {
      workspaceId,
      hoursBack = 24,
      limit = 10,
      dryRun = false,
    } = (await req.json()) as WorkspaceIssuesSyncRequest;

    // Initialize Supabase client with service role
    const supabaseUrl = Deno.env.get('SUPABASE_URL')!;
    const supabaseServiceKey = Deno.env.get('SUPABASE_SERVICE_ROLE_KEY')!;
    const githubToken = Deno.env.get('GITHUB_TOKEN')!;

    const supabase = createClient(supabaseUrl, supabaseServiceKey);

    // Get workspace repositories that need issues sync
    let query = supabase
      .from('workspace_tracked_repositories')
      .select(
        `
        workspace_id,
        tracked_repository_id,
        priority_score,
        last_sync_at,
        sync_frequency_hours,
        sync_attempts,
        workspaces!inner(
          name,
          tier
        ),
        tracked_repositories!inner(
          repository_id,
          repositories!inner(
            id,
            full_name,
            owner,
            name,
            has_issues
          )
        )
      `
      )
      .eq('fetch_issues', true)
      .lte('next_sync_at', new Date().toISOString())
      .order('priority_score', { ascending: false })
      .limit(limit);

    if (workspaceId) {
      query = query.eq('workspace_id', workspaceId);
    }

    const { data: workspaceRepos, error: reposError } = await query;

    if (reposError) {
      throw new Error(`Failed to fetch workspace repositories: ${reposError.message}`);
    }

    if (!workspaceRepos || workspaceRepos.length === 0) {
      return new Response(
        JSON.stringify({
          message: 'No workspace repositories need issues sync',
          synced: 0,
        }),
        {
          headers: { ...corsHeaders, 'Content-Type': 'application/json' },
          status: 200,
        }
      );
    }

    console.log('Found %s repositories to sync issues for', workspaceRepos.length);

    // Calculate the time window for issues
    const sinceDate = new Date();
    sinceDate.setHours(sinceDate.getHours() - hoursBack);
    const since = sinceDate.toISOString();

    const results = [];
    let totalIssuesSynced = 0;
    let totalApiCalls = 0;

    // Process each repository
    for (const repo of workspaceRepos) {
      const repository = repo.tracked_repositories?.repositories;
      if (!repository || !repository.has_issues) {
        console.log('Skipping %s: issues disabled', repository?.full_name || 'unknown');
        continue;
      }

      const { owner, name, id: repositoryId } = repository;
      const workspaceName = repo.workspaces?.name || 'Unknown';
      const tier = repo.workspaces?.tier || 'free';

      console.log(
        'Syncing issues for %s/${name} (workspace: ${workspaceName}, tier: ${tier})',
        owner
      );

      try {
        // Fetch issues from GitHub API with pagination support
        let allIssues: GitHubIssue[] = [];
        let page = 1;
        const maxPages = 5; // Limit to 5 pages (500 issues) to avoid timeout

        while (page <= maxPages) {
          const issuesUrl = `https://api.github.com/repos/${owner}/${name}/issues?state=all&since=${since}&per_page=100&sort=updated&direction=desc&page=${page}`;

          const response = await fetch(issuesUrl, {
            headers: {
              Authorization: `Bearer ${githubToken}`,
              Accept: 'application/vnd.github.v3+json',
              'User-Agent': 'contributor-info-workspace-sync',
            },
          });

          totalApiCalls++;

          if (!response.ok) {
            console.error(`GitHub API error for ${owner}/${name}: ${response.status}`);
            if (page === 1) {
              // Only fail completely if first page fails
              results.push({
                repository: `${owner}/${name}`,
                success: false,
                error: `GitHub API returned ${response.status}`,
              });
              break;
            } else {
              // If subsequent pages fail, continue with what we have
              console.warn(
                `Failed to fetch page ${page}, continuing with ${allIssues.length} issues`
              );
              break;
            }
          }

          const pageIssues = (await response.json()) as GitHubIssue[];

          if (pageIssues.length === 0) {
            break; // No more issues
          }

          allIssues = allIssues.concat(pageIssues);

          // Check if we've reached the last page
          const linkHeader = response.headers.get('link');
          if (!linkHeader || !linkHeader.includes('rel="next"')) {
            break;
          }

          page++;
        }

        if (allIssues.length === 0 && page === 1) {
          continue; // Skip if we couldn't fetch any issues
        }

        // Filter out pull requests (they have a pull_request field)
        const actualIssues = allIssues.filter((issue) => !issue.pull_request);

        console.log('Found %s issues for ${owner}/${name}', actualIssues.length);

        if (actualIssues.length === 0) {
          results.push({
            repository: `${owner}/${name}`,
            success: true,
            issuesFound: 0,
            issuesSynced: 0,
          });
          continue;
        }

        if (dryRun) {
          results.push({
            repository: `${owner}/${name}`,
            success: true,
            issuesFound: actualIssues.length,
            issuesSynced: 0,
            dryRun: true,
          });
          continue;
        }

        // Process and store issues
        let syncedCount = 0;
        for (const issue of actualIssues) {
          // Ensure author exists
          const authorId = await ensureContributorExists(supabase, issue.user);

          // Prepare issue data
          const issueData = {
            github_id: issue.id,
            repository_id: repositoryId,
            number: issue.number,
            title: issue.title,
            body: issue.body,
            state: issue.state,
            author_id: authorId,
            created_at: issue.created_at,
            updated_at: issue.updated_at,
            closed_at: issue.closed_at,
            labels: issue.labels,
            assignees: issue.assignees.map((a) => ({
              id: a.id,
              login: a.login,
              avatar_url: a.avatar_url,
            })),
            milestone: issue.milestone,
            comments_count: issue.comments,
            is_pull_request: false,
          };

          // Upsert issue
          const { error: issueError } = await supabase.from('issues').upsert(issueData, {
            onConflict: 'github_id',
            ignoreDuplicates: false,
          });

          if (issueError) {
            console.error(`Failed to upsert issue #${issue.number}:`, issueError);
          } else {
            syncedCount++;
          }
        }

        totalIssuesSynced += syncedCount;

        // Update sync status for this repository
        const syncFrequencyHours = repo.sync_frequency_hours || 24; // Default to 24 hours if not set
        const { error: updateError } = await supabase
          .from('workspace_tracked_repositories')
          .update({
            last_sync_at: new Date().toISOString(),
            next_sync_at: new Date(Date.now() + syncFrequencyHours * 60 * 60 * 1000).toISOString(),
            last_sync_status: 'success',
            total_issues_fetched: syncedCount,
          })
          .eq('workspace_id', repo.workspace_id)
          .eq('tracked_repository_id', repo.tracked_repository_id);

        if (updateError) {
          console.error(`Failed to update sync status:`, updateError);
        }

        results.push({
          repository: `${owner}/${name}`,
          workspace: workspaceName,
          tier,
          success: true,
          issuesFound: actualIssues.length,
          issuesSynced: syncedCount,
        });
      } catch (error) {
        console.error(`Error syncing issues for ${owner}/${name}:`, error);

        // Update sync status with error
        const currentAttempts = repo.sync_attempts || 0;
        await supabase
          .from('workspace_tracked_repositories')
          .update({
            last_sync_at: new Date().toISOString(),
            last_sync_status: 'failed',
            last_sync_error: error.message,
            sync_attempts: currentAttempts + 1,
          })
          .eq('workspace_id', repo.workspace_id)
          .eq('tracked_repository_id', repo.tracked_repository_id);

        results.push({
          repository: `${owner}/${name}`,
          success: false,
          error: error.message,
        });
      }
    }

    // Update daily activity metrics if issues were synced
    if (totalIssuesSynced > 0 && !dryRun) {
      await updateDailyMetrics(supabase, results);
    }

    return new Response(
      JSON.stringify({
        success: true,
        message: `Synced ${totalIssuesSynced} issues from ${results.length} repositories`,
        totalApiCalls,
        hoursBack,
        results,
      }),
      {
        headers: { ...corsHeaders, 'Content-Type': 'application/json' },
        status: 200,
      }
    );
  } catch (error) {
    console.error('Error in workspace issues sync:', error);
    return new Response(
      JSON.stringify({
        error: error.message,
        success: false,
      }),
      {
        headers: { ...corsHeaders, 'Content-Type': 'application/json' },
        status: 500,
      }
    );
  }
});

// Helper function to ensure contributor exists
async function ensureContributorExists(supabase: any, githubUser: any): Promise<string | null> {
  if (!githubUser || !githubUser.id) {
    return null;
  }

  // Use comprehensive bot detection instead of just GitHub API type
  const botDetection = detectBot({ githubUser });
  
  const { data, error } = await supabase
    .from('contributors')
<<<<<<< HEAD
    .upsert({
      github_id: githubUser.id,
      username: githubUser.login,
      avatar_url: githubUser.avatar_url,
      profile_url: `https://github.com/${githubUser.login}`,
      is_bot: botDetection.isBot,
      is_active: true,
      first_seen_at: new Date().toISOString(),
      last_updated_at: new Date().toISOString()
    }, {
      onConflict: 'github_id',
      ignoreDuplicates: false
    })
=======
    .upsert(
      {
        github_id: githubUser.id,
        username: githubUser.login,
        avatar_url: githubUser.avatar_url,
        profile_url: `https://github.com/${githubUser.login}`,
        is_bot: githubUser.type === 'Bot',
        is_active: true,
        first_seen_at: new Date().toISOString(),
        last_updated_at: new Date().toISOString(),
      },
      {
        onConflict: 'github_id',
        ignoreDuplicates: false,
      }
    )
>>>>>>> 56838798
    .select('id')
    .single();

  if (error) {
    console.error('Error upserting contributor:', error);
    return null;
  }

  return data.id;
}

// Helper function to update daily activity metrics
async function updateDailyMetrics(supabase: any, results: any[]) {
  const today = new Date().toISOString().split('T')[0];

  for (const result of results) {
    if (!result.success || result.issuesSynced === 0) continue;

    const { data: repo } = await supabase
      .from('repositories')
      .select('id')
      .eq('full_name', result.repository)
      .single();

    if (repo) {
      // Update or insert daily metrics
      await supabase.from('daily_activity_metrics').upsert(
        {
          repository_id: repo.id,
          date: today,
          issues_opened: result.issuesSynced, // Simplified - would need more logic for accurate counts
          updated_at: new Date().toISOString(),
        },
        {
          onConflict: 'repository_id,date',
        }
      );
    }
  }
}<|MERGE_RESOLUTION|>--- conflicted
+++ resolved
@@ -2,16 +2,10 @@
 // Fetches issues for repositories that belong to workspaces
 // Only syncs issues created/updated in the last 24 hours (configurable)
 
-<<<<<<< HEAD
-import { serve } from 'https://deno.land/std@0.168.0/http/server.ts'
-import { createClient } from 'https://esm.sh/@supabase/supabase-js@2'
-import { corsHeaders } from '../_shared/cors.ts'
-import { detectBot } from '../_shared/bot-detection.ts'
-=======
 import { serve } from 'https://deno.land/std@0.168.0/http/server.ts';
 import { createClient } from 'https://esm.sh/@supabase/supabase-js@2';
 import { corsHeaders } from '../_shared/cors.ts';
->>>>>>> 56838798
+import { detectBot } from '../_shared/bot-detection.ts';
 
 interface WorkspaceIssuesSyncRequest {
   workspaceId?: string;
@@ -382,31 +376,16 @@
 
   // Use comprehensive bot detection instead of just GitHub API type
   const botDetection = detectBot({ githubUser });
-  
+
   const { data, error } = await supabase
     .from('contributors')
-<<<<<<< HEAD
-    .upsert({
-      github_id: githubUser.id,
-      username: githubUser.login,
-      avatar_url: githubUser.avatar_url,
-      profile_url: `https://github.com/${githubUser.login}`,
-      is_bot: botDetection.isBot,
-      is_active: true,
-      first_seen_at: new Date().toISOString(),
-      last_updated_at: new Date().toISOString()
-    }, {
-      onConflict: 'github_id',
-      ignoreDuplicates: false
-    })
-=======
     .upsert(
       {
         github_id: githubUser.id,
         username: githubUser.login,
         avatar_url: githubUser.avatar_url,
         profile_url: `https://github.com/${githubUser.login}`,
-        is_bot: githubUser.type === 'Bot',
+        is_bot: botDetection.isBot,
         is_active: true,
         first_seen_at: new Date().toISOString(),
         last_updated_at: new Date().toISOString(),
@@ -416,7 +395,6 @@
         ignoreDuplicates: false,
       }
     )
->>>>>>> 56838798
     .select('id')
     .single();
 
