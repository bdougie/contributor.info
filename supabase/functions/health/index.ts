--- conflicted
+++ resolved
@@ -53,51 +53,6 @@
 
   const logger = createLogger('health');
   const monitor = new PerformanceMonitor('health');
-<<<<<<< HEAD
-
-  try {
-    const checks = await monitor.measure('health_checks', async () => {
-      return {
-        database: await checkDatabase(),
-        environment: checkEnvironment(),
-        timestamp: new Date().toISOString(),
-      };
-    });
-
-    const isHealthy = checks.database && checks.environment;
-
-    logger.info('Health check completed', { checks, isHealthy });
-
-    if (isHealthy) {
-      return successResponse({ status: 'healthy', checks }, 'Service is healthy');
-    } else {
-      return errorResponse(
-        'Service unhealthy',
-        503,
-        'One or more health checks failed',
-        'UNHEALTHY',
-      );
-    }
-  } catch (error) {
-    logger.error('Health check failed', error);
-    return errorResponse('Health check failed', 503, error.message, 'HEALTH_CHECK_FAILED');
-  }
-});
-
-async function checkDatabase(): Promise<boolean> {
-  try {
-    const supabase = createSupabaseClient();
-    const { error } = await supabase.from('contributors').select('count').limit(1);
-    return !error;
-  } catch {
-    return false;
-  }
-}
-
-function checkEnvironment(): boolean {
-  const requiredVars = ['SUPABASE_URL', 'SUPABASE_SERVICE_ROLE_KEY'];
-  return requiredVars.every((v) => Deno.env.get(v));
-=======
 
   try {
     const checks = await monitor.measure('health_checks', async () => {
@@ -207,5 +162,4 @@
     status,
     latency: Math.round(latency),
   };
->>>>>>> 86f838d8
 }