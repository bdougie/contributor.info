--- conflicted
+++ resolved
@@ -336,98 +336,7 @@
 }
 ```
 
-## Type Checking
-
-**Critical**: Type checking catches errors before they reach production. All edge functions must pass type checks.
-
-### Running Type Checks
-
-```bash
-# From project root
-npm run lint:edge-functions
-
-# Or from supabase/functions directory
-deno check _shared/*.ts tests/*.ts spam-detection/*.ts health/index.ts
-```
-
-### Pre-commit Hooks
-
-The project uses **Husky pre-commit hooks** to automatically validate code before commits:
-
-1. ✅ TypeScript type check (`tsc`) for main codebase
-2. ✅ Deno type check for edge functions (if Deno installed)
-3. ✅ Lint-staged for formatting
-
-**⚠️ Important**: If Deno is not installed locally, the pre-commit hook will skip Deno type checking with a warning, but **CI will still fail** if there are type errors.
-
-### Installing Deno
-
-To enable local type checking before commits:
-
-```bash
-# macOS/Linux
-curl -fsSL https://deno.land/install.sh | sh
-
-# Windows (PowerShell)
-irm https://deno.land/install.ps1 | iex
-
-# Or via package managers
-brew install deno  # macOS
-choco install deno # Windows
-```
-
-### Type Safety Rules
-
-Following project TypeScript guidelines:
-
-#### ❌ Never use `any`
-```typescript
-// Bad
-function process(data: any) { }
-
-// Good
-function process(data: Record<string, unknown>) { }
-```
-
-#### ❌ Never use `unknown` as a lazy fix
-```typescript
-// Bad - TypeScript error
-const message = consoleOutput[0].message;
-JSON.parse(message); // Type error: unknown is not assignable to string
-
-// Good - Proper type assertion
-assert(typeof consoleOutput[0].message === 'string');
-const message = consoleOutput[0].message;
-JSON.parse(message); // ✅ Type-safe
-```
-
-#### ✅ Prefer `undefined` over `null` for optional fields
-```typescript
-// Good: TypeScript-friendly
-interface User {
-  bio?: string;         // string | undefined
-  company?: string;     // string | undefined
-}
-
-// Only use null if the API explicitly returns null
-interface GitHubUser {
-  bio: string | null;   // GitHub API returns null
-}
-```
-
 ## Testing
-
-### Type Checking Tests
-```bash
-# Run all tests (includes type checking via deno task test)
-npm run test:edge-functions
-
-# Watch mode
-npm run test:edge-functions:watch
-
-# With coverage
-npm run test:edge-functions:coverage
-```
 
 ### Manual Testing
 
@@ -441,26 +350,12 @@
   -d '{"owner": "bdougie", "name": "contributor.info"}'
 ```
 
-<<<<<<< HEAD
-### CI/CD Pipeline
-
-The `.github/workflows/edge-functions-quality.yml` workflow runs on every PR:
-
-1. **Lint**: Code style and patterns
-2. **Format Check**: Consistent formatting
-3. **Type Check**: Validates all TypeScript types
-4. **Tests**: Full test suite
-5. **Coverage**: Uploads to Codecov
-
-**All checks must pass** before merging to main.
-=======
 ### Automated Tests
 
 ```bash
 # Run function tests
 npm run test:functions
 ```
->>>>>>> 86f838d8
 
 ## Monitoring
 
